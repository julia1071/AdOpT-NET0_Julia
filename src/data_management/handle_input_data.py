--- conflicted
+++ resolved
@@ -1,5 +1,3 @@
-import warnings
-
 import src.data_management as dm
 import src.data_management.components as comp
 import src.global_variables as global_variables
@@ -7,6 +5,7 @@
 import pandas as pd
 import copy
 import numpy as np
+
 
 
 class DataHandle:
@@ -18,14 +17,13 @@
     :func:`~src.data_management.handle_topology.SystemTopology` as an input. The DataHandle class is structured
     as follows:
     - node_data contains (mainly time-dependent) data on all nodes, e.g. demand, prices, import/export limit,...
-    - Technology_Data contains data on all technologies. The data is read for all technologies in the topology
+    - technology_data contains data on all technologies. The data is read for all technologies in the topology
       with the function :func:`~src.data_management.handle_input_data.read_technology_data()`
     - network_data contains data on the networks. Similar to technolog_data, this is read with the respective function
       :func:`~src.data_management.handle_input_data.read_network_data()`
     - topology: contains data on the systems topology (see class
       :func:`~src.data_management.handle_topology.SystemTopology`)
     """
-
     def __init__(self, topology):
         """
         Constructor
@@ -193,11 +191,7 @@
         :return: self at ``self.node_data[node]['import_prices'][carrier]``
         """
         self.node_data[node].data['import_prices'][carrier] = dm.shorten_input_data(price_data,
-<<<<<<< HEAD
-                                                                                         len(self.topology.timesteps))
-=======
                                                                                     len(self.topology.timesteps))
->>>>>>> 8b74cf31
 
     def read_export_price_data(self, node, carrier, price_data):
         """
@@ -212,12 +206,7 @@
         :return: self at ``self.node_data[node]['export_prices'][carrier]``
         """
         self.node_data[node].data['export_prices'][carrier] = dm.shorten_input_data(price_data,
-<<<<<<< HEAD
-                                                                                     len(self.topology.timesteps))
-
-=======
                                                                                     len(self.topology.timesteps))
->>>>>>> 8b74cf31
 
     def read_export_limit_data(self, node, carrier, export_limit_data):
         """
@@ -248,11 +237,7 @@
         """
 
         self.node_data[node].data['import_limit'][carrier] = dm.shorten_input_data(import_limit_data,
-<<<<<<< HEAD
-                                                                                     len(self.topology.timesteps))
-=======
                                                                                    len(self.topology.timesteps))
->>>>>>> 8b74cf31
 
     def read_export_emissionfactor_data(self, node, carrier, export_emissionfactor_data):
         """
@@ -268,11 +253,7 @@
         """
 
         self.node_data[node].data['export_emissionfactors'][carrier] = dm.shorten_input_data(export_emissionfactor_data,
-<<<<<<< HEAD
-                                                                                     len(self.topology.timesteps))
-=======
                                                                                              len(self.topology.timesteps))
->>>>>>> 8b74cf31
 
     def read_import_emissionfactor_data(self, node, carrier, import_emissionfactor_data):
         """
@@ -288,11 +269,7 @@
         """
 
         self.node_data[node].data['import_emissionfactors'][carrier] = dm.shorten_input_data(import_emissionfactor_data,
-<<<<<<< HEAD
-                                                                                     len(self.topology.timesteps))
-=======
                                                                                              len(self.topology.timesteps))
->>>>>>> 8b74cf31
 
     def read_technology_data(self, path='./data/Technology_Data/'):
         """
