--- conflicted
+++ resolved
@@ -81,11 +81,7 @@
         self.node_data[node].location.lat = data['latitude']
         self.node_data[node].location.altitude = data['altitude']
 
-<<<<<<< HEAD
     def read_climate_data_from_file(self, node, load_path):
-=======
-    def read_climate_data_from_file(self, node:str, file:str):
->>>>>>> d8e92563
         """
         Reads climate data from file
 
@@ -103,11 +99,7 @@
         self.node_data[node].location.lat = data['latitude']
         self.node_data[node].location.altitude = data['altitude']
 
-<<<<<<< HEAD
     def read_climate_data_from_csv(self, node, load_path, lon, lat, alt=10):
-=======
-    def read_climate_data_from_csv(self, node:str, file:str, lon:float, lat:float, alt:float=10):
->>>>>>> d8e92563
         """
         Reads climate data from file
 
@@ -305,11 +297,7 @@
         self.node_data[node].data['import_emissionfactors'][carrier] = dm.shorten_input_data(import_emissionfactor_data,
                                                                                              len(self.topology.timesteps))
 
-<<<<<<< HEAD
     def read_technology_data(self, load_path='./data/Technology_Data/'):
-=======
-    def read_technology_data(self, path:str='./data/technology_data/'):
->>>>>>> d8e92563
         """
         Writes new and existing technologies to self and fits performance functions
 
@@ -336,11 +324,7 @@
                     self.topology.technologies_existing[node][technology]
                 self.technology_data[node][technology + '_existing'].fit_technology_performance(self.node_data[node])
 
-<<<<<<< HEAD
     def read_single_technology_data(self, node, technologies, load_path='./data/Technology_Data/'):
-=======
-    def read_single_technology_data(self, node:str, technologies:list, path:str='./data/technology_data/'):
->>>>>>> d8e92563
         """
         Reads technologies to DataHandle after it has been initialized.
 
@@ -427,11 +411,7 @@
                     if connection.at[from_node, to_node] == 1:
                         print('\t\t\t' + from_node + ' - ' + to_node)
 
-<<<<<<< HEAD
     def save(self, save_path):
-=======
-    def save(self, path:str):
->>>>>>> d8e92563
         """
         Saves instance of DataHandle to path.
 
