from types import SimpleNamespace
import pandas as pd
import src.global_variables as global_variables
import numpy as np

class ResultsHandle:
    """
    Class to handle optimization results from all runs
    """
    def __init__(self, configuration):
        self.pareto = 0
        self.monte_carlo = 0
        self.timestaging = 0
        self.save_detail = configuration.optimization.save_detail

        self.summary = pd.DataFrame(columns=[
            'Objective',
            'Pareto_Point',
            'Monte_Carlo_Run',
            'Time_stage',
            'Total_Cost',
            'Emission_Cost',
            'Technology_Cost',
            'Network_Cost',
            'Import_Cost',
            'Export_Revenue',
            'Violation_Cost'
            'Net_Emissions',
            'Positive_Emissions',
            'Negative_Emissions',
            'Net_From_Technologies_Emissions',
            'Net_From_Networks_Emissions',
            'Net_From_Carriers_Emissions',
            'Time_Total'
            ])

        self.detailed_results = []

    def add_optimization_result(self, energyhub):
        """
        Adds an optimization result to the ResultHandle
        :param energyhub:
        :return:
        """
        # Optimization info
        optimization_result = OptimizationResults(energyhub, self.save_detail)
        objective = energyhub.configuration.optimization.objective
        pareto_point = global_variables.pareto_point
        monte_carlo_run = global_variables.monte_carlo_run
        if self.timestaging:
            time_stage = global_variables.averaged_data_specs.stage +1
        else:
            time_stage = 0

<<<<<<< HEAD
        # Economics
        economics = optimization_result.economics
        economics['Objective'] = objective
        economics['Pareto_Point'] = pareto_point
        economics['Monte_Carlo_Run'] = monte_carlo_run
        economics['Time_stage'] = time_stage
        self.summary.economics = pd.concat([self.summary.economics, economics])

        # Emissions
        emissions = optimization_result.emissions
        emissions['Objective'] = objective
        emissions['Pareto_Point'] = pareto_point
        emissions['Monte_Carlo_Run'] = monte_carlo_run
        emissions['Time_stage'] = time_stage
        self.summary.emissions = pd.concat([self.summary.emissions, emissions])
=======
        # Summary
        summary = optimization_result.summary
        summary['Objective'] = objective
        summary['Pareto_Point'] = pareto_point
        summary['Monte_Carlo_Run'] = monte_carlo_run
        summary['Time_stage'] = time_stage
        self.summary = pd.concat([self.summary, summary])
>>>>>>> 95379c52

        self.detailed_results.append(optimization_result)

    def write_excel(self, path):
        """
        Writes results to excel
        :param path: save path
        :return:
        """
        file_name = path + '.xlsx'
        with pd.ExcelWriter(file_name) as writer:
            self.summary.to_excel(writer, sheet_name='Summary')

        i = 1
        if not self.save_detail == 'minimal':
            for result in self.detailed_results:
                result.write_excel(path + '_detailed_' + str(i))
                i += 1


class OptimizationResults:
    """
    Class to handle optimization results from a single run
    """
    def __init__(self, energyhub, detail = 'full'):
        """
        Reads results to ResultHandle for viewing or export

        :param EnergyHub energyhub: instance the EnergyHub Class
        :param str detail: 'full', or 'basic', basic excludes energy balance, technology and network operation
        :return: self
        """
        self.summary = pd.DataFrame(columns=['Total_Cost',
                                               'Emission_Cost',
                                               'Technology_Cost',
                                               'Network_Cost',
                                               'Import_Cost',
                                               'Export_Revenue',
                                               'Violation_Cost',
                                               'Net_Emissions',
                                               'Positive_Emissions',
                                               'Negative_Emissions',
                                               'Net_From_Technologies_Emissions',
                                               'Net_From_Networks_Emissions',
                                               'Net_From_Carriers_Emissions',
                                               'Time_Total'
                                               ])
        self.technologies = pd.DataFrame(columns=['Node',
                                                  'Technology',
                                                  'Size',
                                                  'capex',
                                                  'opex_fixed',
                                                  'opex_variable'
                                                  ])
        self.networks = pd.DataFrame(columns=['Network',
                                              'fromNode',
                                              'toNode',
                                              'Size',
                                              'capex',
                                              'opex_fixed',
                                              'opex_variable',
                                              'total_flow'
                                              ])
        self.energybalance = {}
        self.detailed_results = SimpleNamespace(key1='nodes', key2='networks')
        self.detailed_results.nodes = {}
        self.detailed_results.networks = {}

        if energyhub.solution.solver.termination_condition == 'optimal':
            self.read_results(energyhub, detail)

    def read_results(self, energyhub, detail):
        model = energyhub.model

        # Solver status
        total_time = energyhub.solution.solver(0).time


        # Economics
        total_cost = model.var_total_cost.value
        # emission_cost = model.var_emission_cost.value
        # Todo: Add this here, if it is done
        emission_cost = 0
        set_t = model.set_t_full
        nr_timesteps_averaged = global_variables.averaged_data_specs.nr_timesteps_averaged

        tec_capex = sum(sum(model.node_blocks[node].tech_blocks_active[tec].var_capex.value
                            for tec in model.node_blocks[node].set_tecsAtNode)
                        for node in model.set_nodes)
        tec_opex_variable = sum(sum(sum(model.node_blocks[node].tech_blocks_active[tec].var_opex_variable[t].value *
                                        nr_timesteps_averaged
                                        for tec in model.node_blocks[node].set_tecsAtNode)
                                    for t in set_t)
                                for node in model.set_nodes)
        tec_opex_fixed = sum(sum(model.node_blocks[node].tech_blocks_active[tec].var_opex_fixed.value
                                 for tec in model.node_blocks[node].set_tecsAtNode)
                             for node in model.set_nodes)
        tec_cost = tec_capex + tec_opex_variable + tec_opex_fixed
        import_cost = sum(sum(sum(model.node_blocks[node].var_import_flow[t, car].value *
                                  model.node_blocks[node].para_import_price[t, car].value *
                                        nr_timesteps_averaged
                                  for car in model.node_blocks[node].set_carriers)
                              for t in set_t)
                          for node in model.set_nodes)
        export_revenue = sum(sum(sum(model.node_blocks[node].var_export_flow[t, car].value *
                                     model.node_blocks[node].para_export_price[t, car] *
                                        nr_timesteps_averaged
                                     for car in model.node_blocks[node].set_carriers)
                                 for t in set_t)
                             for node in model.set_nodes)
        if hasattr(model, 'var_violation_cost'):
            violation_cost = model.var_violation_cost.value
        else:
            violation_cost = 0
        netw_cost = model.var_netw_cost.value

        # Emissions
        net_emissions = model.var_emissions_net.value
        positive_emissions = model.var_emissions_pos.value
        negative_emissions = model.var_emissions_neg.value
        from_technologies = sum(sum(sum(model.node_blocks[node].tech_blocks_active[tec].var_tec_emissions_pos[t].value *
                                        nr_timesteps_averaged
                                        for t in set_t)
                                    for tec in model.node_blocks[node].set_tecsAtNode)
                                for node in model.set_nodes) - \
                            sum(sum(sum(model.node_blocks[node].tech_blocks_active[tec].var_tec_emissions_neg[t].value *
                                        nr_timesteps_averaged
                                        for t in set_t)
                                    for tec in model.node_blocks[node].set_tecsAtNode)
                                for node in model.set_nodes)
        from_carriers = sum(sum(model.node_blocks[node].var_car_emissions_pos[t].value *
                                        nr_timesteps_averaged
                                for t in set_t)
                            for node in model.set_nodes) - \
                        sum(sum(model.node_blocks[node].var_car_emissions_neg[t].value *
                                        nr_timesteps_averaged
                                for t in set_t)
                            for node in model.set_nodes)
        if not energyhub.configuration.energybalance.copperplate:
            from_networks = sum(sum(model.network_block[netw].var_netw_emissions_pos[t].value *
                                            nr_timesteps_averaged
                                    for t in set_t)
                                for netw in model.set_networks)
        else:
            from_networks = 0

        self.summary.loc[len(self.summary.index)] = \
            [total_cost,
             emission_cost,
             tec_cost, netw_cost,
             import_cost, export_revenue,
             violation_cost,
             net_emissions,
             positive_emissions, negative_emissions,
             from_technologies, from_networks, from_carriers,
             total_time]

        # Technology Sizes
        for node_name in model.set_nodes:
            node_data = model.node_blocks[node_name]
            for tec_name in node_data.set_tecsAtNode:
                tec_data = node_data.tech_blocks_active[tec_name]
                s = tec_data.var_size.value
                capex = tec_data.var_capex.value
                opex_fix = tec_data.var_opex_fixed.value
                opex_var = sum(tec_data.var_opex_variable[t].value
                               for t in set_t)
                self.technologies.loc[len(self.technologies.index)] = \
                    [node_name, tec_name, s, capex, opex_fix, opex_var]

        # Network
        if not energyhub.configuration.energybalance.copperplate:
            for netw_name in model.set_networks:
                netw_data = model.network_block[netw_name]
                for arc in netw_data.set_arcs:
                    arc_data = netw_data.arc_block[arc]
                    fromNode = arc[0]
                    toNode = arc[1]
                    s = arc_data.var_size.value
                    capex = arc_data.var_capex.value
                    if global_variables.clustered_data:
                        sequence = energyhub.data.k_means_specs.full_resolution['sequence']
                        opex_var = sum(arc_data.var_opex_variable[sequence[t - 1]].value
                                       for t in set_t)
                        total_flow = sum(arc_data.var_flow[sequence[t - 1]].value
                                         for t in set_t)
                    else:
                        opex_var = sum(arc_data.var_opex_variable[t].value
                                       for t in set_t)
                        total_flow = sum(arc_data.var_flow[t].value
                                         for t in set_t)
                    opex_fix = capex * netw_data.para_opex_fixed.value

                    self.networks.loc[len(self.networks.index)] = \
                        [netw_name, fromNode, toNode, s, capex, opex_fix, opex_var, total_flow]

        if detail == 'full':
            # Energy Balance @ each node
            for node_name in model.set_nodes:
                self.energybalance[node_name] = {}
                for car in model.node_blocks[node_name].set_carriers:
                    self.energybalance[node_name][car] = pd.DataFrame(columns=[
                                                                                'Technology_inputs',
                                                                                'Technology_outputs',
                                                                                'Generic_production',
                                                                                'Network_inflow',
                                                                                'Network_outflow',
                                                                                'Network_consumption',
                                                                                'Import',
                                                                                'Export',
                                                                                'Demand'
                                                                                ])
                    node_data = model.node_blocks[node_name]
                    self.energybalance[node_name][car]['Technology_inputs'] = \
                        [sum(node_data.tech_blocks_active[tec].var_input[t, car].value
                             for tec in node_data.set_tecsAtNode
                             if car in node_data.tech_blocks_active[tec].set_input_carriers)
                         for t in set_t]
                    self.energybalance[node_name][car]['Technology_outputs'] = \
                        [sum(node_data.tech_blocks_active[tec].var_output[t, car].value
                             for tec in node_data.set_tecsAtNode
                             if car in node_data.tech_blocks_active[tec].set_output_carriers)
                         for t in set_t]
                    self.energybalance[node_name][car]['Generic_production'] = \
                        [node_data.var_generic_production[t, car].value for t in set_t]
                    self.energybalance[node_name][car]['Network_inflow'] = \
                        [node_data.var_netw_inflow[t, car].value for t in set_t]
                    self.energybalance[node_name][car]['Network_outflow'] = \
                        [node_data.var_netw_outflow[t, car].value for t in set_t]
                    if hasattr(node_data, 'var_netw_consumption'):
                        self.energybalance[node_name][car]['Network_consumption'] = \
                            [node_data.var_netw_consumption[t, car].value for t in set_t]
                    else:
                        self.energybalance[node_name][car]['Network_consumption'] = 0
                    self.energybalance[node_name][car]['Import'] = \
                        [node_data.var_import_flow[t, car].value for t in set_t]
                    self.energybalance[node_name][car]['Export'] = \
                        [node_data.var_export_flow[t, car].value for t in set_t]
                    self.energybalance[node_name][car]['Demand'] = \
                        [node_data.para_demand[t, car].value for t in set_t]

            # Detailed results for technologies
            for node_name in model.set_nodes:
                node_data = model.node_blocks[node_name]
                self.detailed_results.nodes[node_name] = {}
                for tec_name in node_data.set_tecsAtNode:
                    tec_data = node_data.tech_blocks_active[tec_name]
                    technology_model = energyhub.data.technology_data[node_name][tec_name].technology_model

                    if technology_model == 'STOR':
                        if global_variables.clustered_data:
                            time_set = model.set_t_full
                        else:
                            time_set = model.set_t_full
                        if tec_data.find_component('var_input'):
                            input = tec_data.var_input
                            output = tec_data.var_output

                    else:
                        time_set = set_t
                        if tec_data.find_component('var_input'):
                            input = tec_data.var_input
                        output = tec_data.var_output

                    df = pd.DataFrame()

                    for car in tec_data.set_input_carriers:
                        if tec_data.find_component('var_input'):
                            df['input_' + car] = [input[t, car].value for t in time_set]

                    for car in tec_data.set_output_carriers:
                        df['output_' + car] = [output[t, car].value for t in time_set]

                    if tec_data.find_component('var_storage_level'):
                        for car in tec_data.set_input_carriers:
                            df['storage_level_' + car] = [tec_data.var_storage_level[t, car].value for t in time_set]

                    if tec_data.find_component('var_spilling'):
                        df['spilling'] = [tec_data.var_spilling[t].value for t in time_set]

                    self.detailed_results.nodes[node_name][tec_name] = df

            # Detailed results for networks
            if not energyhub.configuration.energybalance.copperplate:

                for netw_name in model.set_networks:
                    netw_data = model.network_block[netw_name]
                    self.detailed_results.networks[netw_name] = {}
                    for arc in netw_data.set_arcs:
                        arc_data = netw_data.arc_block[arc]
                        df = pd.DataFrame()

                        if global_variables.clustered_data:
                            sequence = energyhub.data.k_means_specs.full_resolution['sequence']
                            df['flow'] = [arc_data.var_flow[sequence[t - 1]].value for t in set_t]
                            df['losses'] = [arc_data.var_losses[sequence[t - 1]].value for t in set_t]
                            if netw_data.find_component('var_consumption_send'):
                                for car in netw_data.set_consumed_carriers:
                                    df['consumption_send' + car] = \
                                        [arc_data.var_consumption_send[sequence[t - 1], car].value for t in set_t]
                                    df['consumption_receive' + car] = \
                                        [arc_data.var_consumption_receive[sequence[t - 1], car].value for t in set_t]
                        else:
                            df['flow'] = [arc_data.var_flow[t].value for t in set_t]
                            df['losses'] = [arc_data.var_losses[t].value for t in set_t]
                            if netw_data.find_component('var_consumption_send'):
                                for car in netw_data.set_consumed_carriers:
                                    df['consumption_send' + car] = \
                                        [arc_data.var_consumption_send[t, car].value for t in set_t]
                                    df['consumption_receive' + car] = \
                                        [arc_data.var_consumption_receive[t, car].value for t in set_t]

                        self.detailed_results.networks[netw_name]['_'.join(arc)] = df

    def write_excel(self, path):
        """
        Writes results to excel table

        :param str path: path to write excel to
        """
        def shorten_string(str, length):
            if len(str) > length:
                str = str[0:length-1]
            return str

<<<<<<< HEAD

=======
>>>>>>> 95379c52
        file_name = path + '.xlsx'

        with pd.ExcelWriter(file_name) as writer:
            self.summary.to_excel(writer, sheet_name='Summary')
            self.technologies.to_excel(writer, sheet_name='TechnologySizes')
            self.networks.to_excel(writer, sheet_name='Networks')
            for node in self.energybalance:
                for car in self.energybalance[node]:
                    sheet_name = shorten_string(node + '_' + car, 30)
<<<<<<< HEAD
                    self.energybalance[node][car].to_excel(writer, sheet_name= sheet_name)
            for node in self.detailed_results.nodes:
                for tec_name in self.detailed_results.nodes[node]:
                    sheet_name = shorten_string(node + '_' + tec_name, 30)
                    self.detailed_results.nodes[node][tec_name].to_excel(writer, sheet_name= sheet_name)
=======
                    self.energybalance[node][car].to_excel(writer, sheet_name='Balance_' + node + '_' + car)
            for node in self.detailed_results.nodes:
                for tec_name in self.detailed_results.nodes[node]:
                    sheet_name = shorten_string(node + '_' + tec_name, 30)
                    self.detailed_results.nodes[node][tec_name].to_excel(writer, sheet_name=
                                                                              'Tec_' + node + '_' + tec_name)
>>>>>>> 95379c52
<|MERGE_RESOLUTION|>--- conflicted
+++ resolved
@@ -52,23 +52,6 @@
         else:
             time_stage = 0
 
-<<<<<<< HEAD
-        # Economics
-        economics = optimization_result.economics
-        economics['Objective'] = objective
-        economics['Pareto_Point'] = pareto_point
-        economics['Monte_Carlo_Run'] = monte_carlo_run
-        economics['Time_stage'] = time_stage
-        self.summary.economics = pd.concat([self.summary.economics, economics])
-
-        # Emissions
-        emissions = optimization_result.emissions
-        emissions['Objective'] = objective
-        emissions['Pareto_Point'] = pareto_point
-        emissions['Monte_Carlo_Run'] = monte_carlo_run
-        emissions['Time_stage'] = time_stage
-        self.summary.emissions = pd.concat([self.summary.emissions, emissions])
-=======
         # Summary
         summary = optimization_result.summary
         summary['Objective'] = objective
@@ -76,7 +59,6 @@
         summary['Monte_Carlo_Run'] = monte_carlo_run
         summary['Time_stage'] = time_stage
         self.summary = pd.concat([self.summary, summary])
->>>>>>> 95379c52
 
         self.detailed_results.append(optimization_result)
 
@@ -247,7 +229,7 @@
                 self.technologies.loc[len(self.technologies.index)] = \
                     [node_name, tec_name, s, capex, opex_fix, opex_var]
 
-        # Network
+        # Network Sizes
         if not energyhub.configuration.energybalance.copperplate:
             for netw_name in model.set_networks:
                 netw_data = model.network_block[netw_name]
@@ -309,8 +291,6 @@
                     if hasattr(node_data, 'var_netw_consumption'):
                         self.energybalance[node_name][car]['Network_consumption'] = \
                             [node_data.var_netw_consumption[t, car].value for t in set_t]
-                    else:
-                        self.energybalance[node_name][car]['Network_consumption'] = 0
                     self.energybalance[node_name][car]['Import'] = \
                         [node_data.var_import_flow[t, car].value for t in set_t]
                     self.energybalance[node_name][car]['Export'] = \
@@ -402,10 +382,6 @@
                 str = str[0:length-1]
             return str
 
-<<<<<<< HEAD
-
-=======
->>>>>>> 95379c52
         file_name = path + '.xlsx'
 
         with pd.ExcelWriter(file_name) as writer:
@@ -415,17 +391,9 @@
             for node in self.energybalance:
                 for car in self.energybalance[node]:
                     sheet_name = shorten_string(node + '_' + car, 30)
-<<<<<<< HEAD
-                    self.energybalance[node][car].to_excel(writer, sheet_name= sheet_name)
-            for node in self.detailed_results.nodes:
-                for tec_name in self.detailed_results.nodes[node]:
-                    sheet_name = shorten_string(node + '_' + tec_name, 30)
-                    self.detailed_results.nodes[node][tec_name].to_excel(writer, sheet_name= sheet_name)
-=======
                     self.energybalance[node][car].to_excel(writer, sheet_name='Balance_' + node + '_' + car)
             for node in self.detailed_results.nodes:
                 for tec_name in self.detailed_results.nodes[node]:
                     sheet_name = shorten_string(node + '_' + tec_name, 30)
                     self.detailed_results.nodes[node][tec_name].to_excel(writer, sheet_name=
-                                                                              'Tec_' + node + '_' + tec_name)
->>>>>>> 95379c52
+                                                                              'Tec_' + node + '_' + tec_name)