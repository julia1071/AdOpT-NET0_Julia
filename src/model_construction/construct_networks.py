--- conflicted
+++ resolved
@@ -433,13 +433,9 @@
         b_netw.arc_block = Block(b_netw.set_arcs, rule=arc_block_init)
 
         if performance_data['bidirectional'] == 1:
-            m_config.presolve.big_m_transformation_required = 1
+           configuration._ModelConfiguration__big_m_transformation_required = 1
 
             if decommission or not existing:
-<<<<<<< HEAD
-                configuration._ModelConfiguration__big_m_transformation_required = 1
-=======
->>>>>>> 2deb620d
                 """
                 bi-directional
                     size(from, to) = size(to, from)
