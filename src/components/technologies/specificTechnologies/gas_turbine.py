--- conflicted
+++ resolved
@@ -273,7 +273,6 @@
             else:  # technology on
                 # input-output relation
                 def init_input_output_on_el(const):
-<<<<<<< HEAD
                     return (
                         self.output[t, "electricity"]
                         == (
@@ -282,10 +281,6 @@
                         )
                         * f.iloc[t - 1]
                     )
-=======
-                    return self.output[t, 'electricity'] == (alpha * b_tec.var_total_input[t] + \
-                                                        beta * b_tec.var_units_on[t]) * f[t - 1]
->>>>>>> 7139aba1
 
                 dis.const_input_output_on_el = Constraint(rule=init_input_output_on_el)
 
@@ -326,13 +321,8 @@
         b_tec.const_n_on = Constraint(self.set_t, rule=init_n_on)
 
         # RAMPING RATES
-<<<<<<< HEAD
         if "ramping_time" in self.performance_data:
             if not self.performance_data["ramping_time"] == -1:
-=======
-        if "ramping_rate" in self.performance_data:
-            if not self.performance_data['ramping_rate']   == -1:
->>>>>>> 7139aba1
                 b_tec = self._define_ramping_rates(b_tec)
 
         return b_tec
@@ -359,7 +349,6 @@
         :param b_tec: technology model block
         :return:
         """
-<<<<<<< HEAD
         ramping_time = self.performance_data["ramping_time"]
 
         # Calculate ramping rates
@@ -462,24 +451,5 @@
             b_tec.const_ramping_up_rate = Constraint(
                 self.set_t, rule=init_ramping_up_rate
             )
-=======
-        ramping_rate = self.performance_data['ramping_rate']
-
-        def init_ramping_down_rate(const, t):
-            if t > 1:
-                return -ramping_rate <= sum(self.input[t, car_input] - self.input[t-1, car_input]
-                                                for car_input in b_tec.set_input_carriers)
-            else:
-                return Constraint.Skip
-        b_tec.const_ramping_down_rate = Constraint(self.set_t, rule=init_ramping_down_rate)
-
-        def init_ramping_up_rate(const, t):
-            if t > 1:
-                return sum(self.input[t, car_input] - self.input[t-1, car_input]
-                               for car_input in b_tec.set_input_carriers) <= ramping_rate
-            else:
-                return Constraint.Skip
-        b_tec.const_ramping_up_rate = Constraint(self.set_t, rule=init_ramping_up_rate)
->>>>>>> 7139aba1
 
         return b_tec