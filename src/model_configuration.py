--- conflicted
+++ resolved
@@ -134,10 +134,7 @@
         self.solveroptions.intfeastol = 1e-5
         self.solveroptions.feastol = 1e-5
         self.solveroptions.numericfocus = 0
-<<<<<<< HEAD
         self.solveroptions.scaling = 0
-=======
->>>>>>> 230a7aea
 
 
         self.solveroptions.cuts = -1
@@ -146,10 +143,6 @@
         self.optimization.objective = 'costs'
         self.optimization.save_detail = 'full'
         self.optimization.save_log_files = 0
-<<<<<<< HEAD
-
-=======
->>>>>>> 230a7aea
         self.optimization.emission_limit = 0
         self.optimization.monte_carlo = SimpleNamespace()
         self.optimization.monte_carlo.on = 0
