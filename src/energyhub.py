from pyomo.environ import *

import src.model_construction as mc
import src.data_management as dm
from src.utilities import *
import numpy as np
import dill as pickle
import src.global_variables as global_variables
import time
import copy
import warnings

#TODO: Fix test functions


class EnergyHub:
    r"""
    Class to construct and manipulate an energy system model.

    When constructing an instance, it reads data to the instance and initializes all attributes of the EnergyHub
    class:
    - self.configuration: Contains options for the optimization and is passed to the constructor
    - self.model: A concrete Pyomo model
    -

    **Set declarations:**

    - Set of nodes :math:`N`
    - Set of carriers :math:`M`
    - Set of time steps :math:`T`
    - Set of weather variables :math:`W`
    - Set of technologies at each node :math:`S_n, n \in N`

    """
    def __init__(self, data, configuration):
        """
        Constructor of the energyhub class.
        """
        print('_' * 60)
        print('Reading in data...')
        start = time.time()

        # READ IN MODEL CONFIGURATION
        self.configuration = configuration

        # INITIALIZE MODEL
        self.model = ConcreteModel()

        # INITIALIZE GLOBAL OPTIONS
        global_variables.clustered_data = 0
        global_variables.averaged_data = 0

        # INITIALIZE SOLUTION
        self.solution = None

        # INITIALIZE SOLVER
        self.solver = None

        # INITIALIZE DATA
        self.data_storage = []
        if not self.configuration.optimization.typicaldays == 0:
            # If clustered
            global_variables.clustered_data = 1
            self.data_storage.append(dm.ClusteredDataHandle(data, self.configuration.optimization.typicaldays))
        else:
            self.data_storage.append(data)

        if self.configuration.optimization.timestaging:
            # Average data
            global_variables.averaged_data = 1
            self.model_first_stage = None
            self.solution_first_stage = None
            self.data_storage.append(dm.DataHandle_AveragedData(self.data_storage[0], self.configuration.optimization.timestaging))
            self.data = self.data_storage[1]
        else:
            # Write data to self
            self.data = self.data_storage[0]

        # INITIALIZE RESULTS
        self.results = dm.ResultsHandle(self.configuration)

        print('Reading in data completed in ' + str(round(time.time() - start)) + ' s')
        print('_' * 60)

    def quick_solve(self):
        """
        Quick-solves the model (constructs model and balances and solves model).

        This method lumbs together the following functions for convenience:
        - :func:`~src.energyhub.construct_model`
        - :func:`~src.energyhub.construct_balances`
        - :func:`~src.energyhub.solve_model`
        """
        self.construct_model()
        self.construct_balances()
        self.solve()
        return self.results


    def construct_model(self):
        """
        Constructs model equations, defines objective functions and calculates emissions.

        This function constructs the initial model with all its components as specified in the
        topology. It adds (1) networks (:func:`~add_networks`), and (2) nodes and technologies
        (:func:`~src.model_construction.construct_nodes.add_nodes` including \
        :func:`~add_technologies`)
        """
        print('_' * 60)
        print('Constructing Model...')
        start = time.time()

        # DEFINE SETS
        # Nodes, Carriers, Technologies, Networks
        topology = self.data.topology
        self.model.set_nodes = Set(initialize=topology.nodes)
        self.model.set_carriers = Set(initialize=topology.carriers)

        def tec_node(set, node):
            if self.data.technology_data:
                return self.data.technology_data[node].keys()
            else:
                return Set.Skip

        self.model.set_technologies = Set(self.model.set_nodes, initialize=tec_node)
        self.model.set_networks = Set(initialize=self.data.network_data.keys())

<<<<<<< HEAD
        # Model construction
        self.model = mc.add_globals(self.model, self.data)
        self.model = mc.add_networks(self.model, self.data)
        self.model = mc.add_nodes(self.model, self.data)
=======
        # Time Frame
        self.model.set_t_full = RangeSet(1,len(self.data.topology.timesteps))

        if global_variables.clustered_data == 1:
            self.model.set_t_clustered = RangeSet(1,len(self.data.topology.timesteps_clustered))

        # DEFINE VARIABLES
        # Global cost variables
        self.model.var_node_cost = Var()
        self.model.var_netw_cost = Var()
        self.model.var_total_cost = Var()

        # Global Emission variables
        self.model.var_emissions_pos = Var()
        self.model.var_emissions_neg = Var()
        self.model.var_emissions_net = Var()

        # Model construction
        if not self.configuration.energybalance.copperplate:
            self.model = mc.add_networks(self)
        self.model = mc.add_nodes(self)

        print('Constructing model completed in ' + str(round(time.time() - start)) + ' s')
>>>>>>> 9b177736

    def construct_balances(self):
        """
        Constructs the energy balance, emission balance and calculates costs

        Links all components with the constructing the energybalance (:func:`~add_energybalance`),
        the total cost (:func:`~add_system_costs`) and the emission balance (:func:`~add_emissionbalance`)
        """
        print('_' * 60)
        print('Constructing balances...')
        start = time.time()

        self.model = mc.add_energybalance(self)
        self.model = mc.add_emissionbalance(self)
        self.model = mc.add_system_costs(self)

        print('Constructing balances completed in ' + str(round(time.time() - start)) + ' s')

    def solve(self):
        """
        Defines objective and solves model

        The objective is minimized and can be chosen as total annualized costs ('costs'), total annual net emissions
        ('emissions_net'), total positive emissions ('emissions_pos') and annual emissions at minimal cost
        ('emissions_minC'). This needs to be set in the configuration file respectively.
        """
        objective = self.configuration.optimization.objective

        self.__define_solver_settings()

        if self.configuration.optimization.monte_carlo.on:
            self.__optimize_monte_carlo(objective)
        elif objective == 'pareto':
            self.__optimize_pareto()
        else:
            self.__optimize(objective)

        return self.results

    def add_technology_to_node(self, nodename, technologies):
        """
        Adds technologies retrospectively to the model.

        After adding a technology to a node, the energy and emission balance need to be re-constructed, as well as the
        costs recalculated. To solve the model, :func:`~construct_balances` and then solve again.

        :param str nodename: name of node for which technology is installed
        :param list technologies: list of technologies that should be added to nodename
        :return: None
        """
        self.data.read_single_technology_data(nodename, technologies)
        mc.add_technology(self, nodename, technologies)

    def save_model(self, file_path, file_name):
        """
        Saves an instance of the energyhub instance to the specified path (using pickel/dill).

        The object can later be loaded using into the work space using :func:`~load_energyhub_instance`

        :param file_path: path to save
        :param file_name: filename
        :return: None
        """
        with open(file_path + '/' + file_name, mode='wb') as file:
            pickle.dump(self, file)

    def __define_solver_settings(self):
        """
        Defines solver and its settings depending on objective and solver
        """
        objective = self.configuration.optimization.objective

        # Set solver
        if self.configuration.solveroptions.solver in ['gurobi', 'gurobi_persistent']:
            # Gurobi
            if objective in ['emissions_minC', 'pareto'] or self.configuration.optimization.monte_carlo.on:
                self.configuration.solveroptions.solver = 'gurobi_persistent'
            self.solver = get_gurobi_parameters(self.configuration.solveroptions)

        else:
            # Any other solver, to be implemented in the future
            pass

        # For persistent solver, set model instance
        if self.configuration.solveroptions.solver == 'gurobi_persistent':
            self.solver.set_instance(self.model)

    def __optimize(self, objective):
        """
        Solves the model with the given objective
        """
        # Define Objective Function
        if objective == 'costs':
            self.__optimize_cost()
        elif objective == 'emissions_pos':
            self.__optimize_emissions_pos()
        elif objective == 'emissions_net':
            self.__optimize_emissions_net()
        elif objective == 'emissions_minC':
            self.__optimize_emissions_minC()
        else:
            raise Exception("objective in Configurations is incorrect")

        # Second stage of time averaging algorithm
        if global_variables.averaged_data and global_variables.averaged_data_specs.stage == 0:
            self.__optimize_time_averaging_second_stage()


    def __optimize_cost(self):
        """
        Minimizes Costs
        """
        self.__delete_objective()

        def init_cost_objective(obj):
            return self.model.var_total_cost
        self.model.objective = Objective(rule=init_cost_objective, sense=minimize)
        self.__call_solver()

    def __optimize_emissions_pos(self):
        """
        Minimizes positive emission
        """
        self.__delete_objective()

        def init_emission_pos_objective(obj):
            return self.model.var_emissions_pos
        self.model.objective = Objective(rule=init_emission_pos_objective, sense=minimize)
        self.__call_solver()

    def __optimize_emissions_net(self):
        """
        Minimize net emissions
        """
        self.__delete_objective()

        def init_emission_net_objective(obj):
            return self.model.var_emissions_net
        self.model.objective = Objective(rule=init_emission_net_objective, sense=minimize)
        self.__call_solver()

    def __optimize_emissions_minC(self):
        """
        Minimize costs at minimum emissions
        """
        self.__optimize_emissions_net()
        emission_limit = self.model.var_emissions_net.value
        self.model.const_emission_limit = Constraint(expr=self.model.var_emissions_net <= emission_limit*1.005)
        if self.configuration.solveroptions.solver == 'gurobi_persistent':
            self.solver.add_constraint(self.model.const_emission_limit)
        self.__optimize_cost()

    def __optimize_pareto(self):
        """
        Optimize the pareto front
        """
        pareto_points = self.configuration.optimization.pareto_points

        # Min Cost
        self.__optimize_cost()
        emissions_max = self.model.var_emissions_net.value

        # Min Emissions
        self.__optimize_emissions_minC()
        emissions_min = self.model.var_emissions_net.value

        # Emission limit
        emission_limits = np.linspace(emissions_min, emissions_max, num=pareto_points)
        for pareto_point in range(0, pareto_points):
            global_variables.pareto_point += 1
            if self.configuration.solveroptions.solver == 'gurobi_persistent':
                self.solver.remove_constraint(self.model.const_emission_limit)
            self.model.del_component(self.model.const_emission_limit)
            self.model.const_emission_limit = Constraint(
                expr=self.model.var_emissions_net <= emission_limits[pareto_point]*1.005)
            if self.configuration.solveroptions.solver == 'gurobi_persistent':
                self.solver.add_constraint(self.model.const_emission_limit)
            self.__optimize_cost()

    def __optimize_monte_carlo(self, objective):
        """
        Optimizes multiple runs with monte carlo
        """
        for run in range(0, self.configuration.optimization.monte_carlo.N):
            global_variables.monte_carlo_run += 1
            self.__monte_carlo_set_cost_parameters()
            if run == 0:
                self.__optimize(objective)
            else:
                self.__call_solver()

    def __call_solver(self):
        """
        Calls the solver and solves the model
        """

        # Solve model
        print('_' * 60)
        print('Solving Model...')

        start = time.time()
        if self.configuration.solveroptions.solver == 'gurobi_persistent':
            self.solver.set_objective(self.model.objective)
        self.solution = self.solver.solve(self.model, tee=True, warmstart=True)
        self.solution.write()
        self.results.add_optimization_result(self)

        print('Solving model completed in ' + str(round(time.time() - start)) + ' s')
        print('_' * 60)

    def __monte_carlo_set_cost_parameters(self):
        """
        Performs monte carlo analysis
        """

        if 'Technologies' in self.configuration.optimization.monte_carlo.on_what:
            for node in self.model.node_blocks:
                for tec in self.model.node_blocks[node].tech_blocks_active:
                    self.__monte_carlo_technologies(node, tec)

        if 'Networks' in self.configuration.optimization.monte_carlo.on_what:
            for netw in self.model.network_block:
                self.__monte_carlo_networks(netw)

        if 'ImportPrices' in self.configuration.optimization.monte_carlo.on_what:
            for node in self.model.node_blocks:
                for car in self.model.node_blocks[node].set_carriers:
                    self.__monte_carlo_import_prices(node, car)

        if 'ExportPrices' in self.configuration.optimization.monte_carlo.on_what:
            for node in self.model.node_blocks:
                for car in self.model.node_blocks[node].set_carriers:
                    self.__monte_carlo_export_prices(node, car)


    def __monte_carlo_technologies(self, node, tec):
        """
        Changes the capex of technologies
        """
        sd = self.configuration.optimization.monte_carlo.sd
        sd_random = np.random.normal(1, sd)

        tec_data = self.data.technology_data[node][tec]
        economics = tec_data.economics
        discount_rate = set_discount_rate(self.configuration, economics)
        capex_model = set_capex_model(self.configuration, economics)
        annualization_factor = annualize(discount_rate, economics.lifetime)

        b_tec = self.model.node_blocks[node].tech_blocks_active[tec]

        if capex_model == 1:
            # UNIT CAPEX
            # Update parameter
            unit_capex = tec_data.economics.capex_data['unit_capex'] * sd_random
            self.model.node_blocks[node].tech_blocks_active[tec].para_unit_capex = unit_capex
            self.model.node_blocks[node].tech_blocks_active[tec].para_unit_capex_annual = unit_capex * annualization_factor

            # Remove constraint (from persistent solver and from model)
            self.solver.remove_constraint(b_tec.const_capex_aux)
            b_tec.del_component(b_tec.const_capex_aux)

            # Add constraint again
            b_tec.const_capex_aux = Constraint(
                expr=b_tec.var_size * b_tec.para_unit_capex_annual == b_tec.var_capex_aux)
            self.solver.add_constraint(b_tec.const_capex_aux)

        elif capex_model == 2:
            warnings.warn("monte carlo on piecewise defined investment costs is not implemented")


    def __monte_carlo_networks(self, netw):
        """
        Changes the capex of networks
        """
        # TODO: This does not work!

        sd = self.configuration.optimization.monte_carlo.sd
        sd_random = np.random.normal(1, sd)

        netw_data = self.data.network_data[netw]
        economics = netw_data.economics
        discount_rate = set_discount_rate(self.configuration, economics)
        capex_model = economics.capex_model
        annualization_factor = annualize(discount_rate, economics.lifetime)

        b_netw =self.model.network_block[netw]

        if capex_model == 1:
            b_netw.para_capex_gamma1 = economics.capex_data['gamma1'] * annualization_factor * sd_random
            b_netw.para_capex_gamma2 = economics.capex_data['gamma2'] * annualization_factor * sd_random

        elif capex_model == 2:
            b_netw.para_capex_gamma1 = economics.capex_data['gamma1'] * annualization_factor * sd_random
            b_netw.para_capex_gamma2 = economics.capex_data['gamma2'] * annualization_factor * sd_random

        elif capex_model == 3:
            b_netw.para_capex_gamma1 = economics.capex_data['gamma1'] * annualization_factor * sd_random
            b_netw.para_capex_gamma2 = economics.capex_data['gamma2'] * annualization_factor * sd_random
            b_netw.para_capex_gamma3 = economics.capex_data['gamma3'] * annualization_factor * sd_random

        for arc in b_netw.set_arcs:
            b_arc = b_netw.arc_block[arc]

            # Remove constraint (from persistent solver and from model)
            self.solver.remove_constraint(b_arc.const_capex_aux)
            b_arc.del_component(b_arc.const_capex_aux)

            # Add constraint again
            def init_capex(const):
                if economics.capex_model == 1:
                    return b_arc.var_capex_aux == b_arc.var_size * \
                           b_netw.para_capex_gamma1 + b_netw.para_capex_gamma2
                elif economics.capex_model == 2:
                    return b_arc.var_capex_aux == b_arc.var_size * \
                           b_arc.distance * b_netw.para_capex_gamma1 + b_netw.para_capex_gamma2
                elif economics.capex_model == 3:
                    return b_arc.var_capex_aux == b_arc.var_size * \
                           b_arc.distance * b_netw.para_capex_gamma1 + \
                           b_arc.var_size * b_netw.para_capex_gamma2 + \
                           b_netw.para_capex_gamma3
            b_arc.const_capex_aux = Constraint(rule=init_capex)
            self.solver.add_constraint(b_arc.const_capex_aux)

    def __monte_carlo_import_prices(self, node, car):
        """
        Changes the import prices
        """
        sd = self.configuration.optimization.monte_carlo.sd
        sd_random = np.random.normal(1, sd)

        model = self.model
        set_t = model.set_t_full

        import_prices = self.data.node_data[node].data['import_prices'][car]
        b_node = self.model.node_blocks[node]

        for t in set_t:
            # Update parameter
            b_node.para_import_price[t, car] = import_prices[t-1] * sd_random

            # Remove constraint (from persistent solver and from model)
            self.solver.remove_constraint(model.const_node_cost)
            self.model.del_component(model.const_node_cost)

            # Add constraint again
            nr_timesteps_averaged = global_variables.averaged_data_specs.nr_timesteps_averaged

            def init_node_cost(const):
                tec_capex = sum(sum(model.node_blocks[node].tech_blocks_active[tec].var_capex
                                    for tec in model.node_blocks[node].set_tecsAtNode)
                                for node in model.set_nodes)
                tec_opex_variable = sum(sum(sum(model.node_blocks[node].tech_blocks_active[tec].var_opex_variable[t] *
                                                nr_timesteps_averaged
                                                for tec in model.node_blocks[node].set_tecsAtNode)
                                            for t in set_t)
                                        for node in model.set_nodes)
                tec_opex_fixed = sum(sum(model.node_blocks[node].tech_blocks_active[tec].var_opex_fixed
                                         for tec in model.node_blocks[node].set_tecsAtNode)
                                     for node in model.set_nodes)
                import_cost = sum(sum(sum(model.node_blocks[node].var_import_flow[t, car] *
                                          model.node_blocks[node].para_import_price[t, car] *
                                          nr_timesteps_averaged
                                          for car in model.node_blocks[node].set_carriers)
                                      for t in set_t)
                                  for node in model.set_nodes)
                export_revenue = sum(sum(sum(model.node_blocks[node].var_export_flow[t, car] *
                                             model.node_blocks[node].para_export_price[t, car] *
                                             nr_timesteps_averaged
                                             for car in model.node_blocks[node].set_carriers)
                                         for t in set_t)
                                     for node in model.set_nodes)
                return tec_capex + tec_opex_variable + tec_opex_fixed + import_cost - export_revenue == model.var_node_cost

            model.const_node_cost = Constraint(rule=init_node_cost)
            self.solver.add_constraint(model.const_node_cost)


    def __monte_carlo_export_prices(self, node, car):
        """
        Changes the export prices
        """
        sd = self.configuration.optimization.monte_carlo.sd
        sd_random = np.random.normal(1, sd)

        model = self.model
        set_t = model.set_t_full

        export_prices = self.data.node_data[node].data['export_prices'][car]
        b_node = self.model.node_blocks[node]

        for t in set_t:
            # Update parameter
            b_node.para_export_price[t, car] = export_prices[t - 1] * sd_random

            # Remove constraint (from persistent solver and from model)
            self.solver.remove_constraint(model.const_node_cost)
            self.model.del_component(model.const_node_cost)

            # Add constraint again
            nr_timesteps_averaged = global_variables.averaged_data_specs.nr_timesteps_averaged

            def init_node_cost(const):
                tec_capex = sum(sum(model.node_blocks[node].tech_blocks_active[tec].var_capex
                                    for tec in model.node_blocks[node].set_tecsAtNode)
                                for node in model.set_nodes)
                tec_opex_variable = sum(sum(sum(model.node_blocks[node].tech_blocks_active[tec].var_opex_variable[t] *
                                                nr_timesteps_averaged
                                                for tec in model.node_blocks[node].set_tecsAtNode)
                                            for t in set_t)
                                        for node in model.set_nodes)
                tec_opex_fixed = sum(sum(model.node_blocks[node].tech_blocks_active[tec].var_opex_fixed
                                         for tec in model.node_blocks[node].set_tecsAtNode)
                                     for node in model.set_nodes)
                import_cost = sum(sum(sum(model.node_blocks[node].var_import_flow[t, car] *
                                          model.node_blocks[node].para_import_price[t, car] *
                                          nr_timesteps_averaged
                                          for car in model.node_blocks[node].set_carriers)
                                      for t in set_t)
                                  for node in model.set_nodes)
                export_revenue = sum(sum(sum(model.node_blocks[node].var_export_flow[t, car] *
                                             model.node_blocks[node].para_export_price[t, car] *
                                             nr_timesteps_averaged
                                             for car in model.node_blocks[node].set_carriers)
                                         for t in set_t)
                                     for node in model.set_nodes)
                return tec_capex + tec_opex_variable + tec_opex_fixed + import_cost - export_revenue == model.var_node_cost

            model.const_node_cost = Constraint(rule=init_node_cost)
            self.solver.add_constraint(model.const_node_cost)

    def __delete_objective(self):
        """
        Delete the objective function
        """
        if not self.configuration.optimization.monte_carlo.on:
            try:
                self.model.del_component(self.model.objective)
            except:
                pass

    def __optimize_time_averaging_second_stage(self):
        """
        Optimizes the second stage of the time_averaging algorithm
        """
        global_variables.averaged_data_specs.stage += 1
        global_variables.averaged_data_specs.nr_timesteps_averaged = 1
        bounds_on = 'no_storage'
        self.model_first_stage = self.model
        self.solution_first_stage = copy.deepcopy(self.solution)
        self.model = ConcreteModel()
        self.solution = []
        self.data = self.data_storage[0]
        self.construct_model()
        self.construct_balances()
        self.__impose_size_constraints(bounds_on)
        self.solve()

    def __impose_size_constraints(self, bounds_on):
        """
        Formulates lower bound on technology and network sizes.

        It is possible to exclude storage technologies or networks by specifying bounds_on. Not this function is called
        from the method solve_model.

        :param bounds_on: can be 'all', 'only_technologies', 'only_networks', 'no_storage'
        """

        m_full = self.model
        m_avg = self.model_first_stage

        # Technologies
        if bounds_on == 'all' or bounds_on == 'only_technologies' or bounds_on == 'no_storage':
            def size_constraint_block_tecs_init(block, node):
                def size_constraints_tecs_init(const, tec):
                    if self.data.technology_data[node][tec].technology_model == 'STOR' and bounds_on == 'no_storage':
                        return Constraint.Skip
                    elif self.data.technology_data[node][tec].existing:
                        return  Constraint.Skip
                    else:
                        return m_avg.node_blocks[node].tech_blocks_active[tec].var_size.value <= \
                            m_full.node_blocks[node].tech_blocks_active[tec].var_size
                block.size_constraints_tecs = Constraint(m_full.set_technologies[node], rule=size_constraints_tecs_init)
            m_full.size_constraint_tecs = Block(m_full.set_nodes, rule=size_constraint_block_tecs_init)

        # Networks
        if bounds_on == 'all' or bounds_on == 'only_networks' or bounds_on == 'no_storage':
            def size_constraint_block_netw_init(block, netw):
                b_netw_full = m_full.network_block[netw]
                b_netw_avg = m_avg.network_block[netw]
                def size_constraints_netw_init(const, node_from, node_to):
                    return b_netw_full.arc_block[node_from, node_to].var_size >= \
                           b_netw_avg.arc_block[node_from, node_to].var_size.value
                block.size_constraints_netw = Constraint(b_netw_full.set_arcs, rule=size_constraints_netw_init)
            m_full.size_constraints_netw = Block(m_full.set_networks, rule=size_constraint_block_netw_init)


def load_energyhub_instance(file_path):
    """
    Loads an energyhub instance from file.

    :param str file_path: path to previously saved energyhub instance
    :return: energyhub instance
    """
    with open(file_path, mode='rb') as file:
        energyhub = pickle.load(file)
    return energyhub<|MERGE_RESOLUTION|>--- conflicted
+++ resolved
@@ -125,12 +125,6 @@
         self.model.set_technologies = Set(self.model.set_nodes, initialize=tec_node)
         self.model.set_networks = Set(initialize=self.data.network_data.keys())
 
-<<<<<<< HEAD
-        # Model construction
-        self.model = mc.add_globals(self.model, self.data)
-        self.model = mc.add_networks(self.model, self.data)
-        self.model = mc.add_nodes(self.model, self.data)
-=======
         # Time Frame
         self.model.set_t_full = RangeSet(1,len(self.data.topology.timesteps))
 
@@ -152,9 +146,9 @@
         if not self.configuration.energybalance.copperplate:
             self.model = mc.add_networks(self)
         self.model = mc.add_nodes(self)
+        self.model = mc.add_globals(self)
 
         print('Constructing model completed in ' + str(round(time.time() - start)) + ' s')
->>>>>>> 9b177736
 
     def construct_balances(self):
         """
