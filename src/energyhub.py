from pyomo.environ import *
from pyomo.environ import units as u

import src.model_construction as mc
import src.data_management as dm
from src.utilities import *
import pint
import numpy as np
import dill as pickle
import src.global_variables as global_variables
import time
import copy
import warnings

#TODO: Fix test functions


class EnergyHub:
    r"""
    Class to construct and manipulate an energy system model.

    When constructing an instance, it reads data to the instance and initializes all attributes of the EnergyHub
    class:
    - self.configuration: Contains options for the optimization and is passed to the constructor
    - self.model: A concrete Pyomo model
    -

    **Set declarations:**

    - Set of nodes :math:`N`
    - Set of carriers :math:`M`
    - Set of time steps :math:`T`
    - Set of weather variables :math:`W`
    - Set of technologies at each node :math:`S_n, n \in N`

    """
    def __init__(self, data, configuration):
        """
        Constructor of the energyhub class.
        """
        print('_' * 60)
        print('Reading in data...')
        start = time.time()

        # Define units
        define_units()

        # READ IN MODEL CONFIGURATION
        self.configuration = configuration

        # INITIALIZE MODEL
        self.model = ConcreteModel()

        # INITIALIZE GLOBAL OPTIONS
        global_variables.clustered_data = 0
        global_variables.averaged_data = 0

        # INITIALIZE SOLUTION
        self.solution = None

        # INITIALIZE SOLVER
        self.solver = None

        # INITIALIZE DATA
        self.data_storage = []
        if not self.configuration.optimization.typicaldays == 0:
            # If clustered
            global_variables.clustered_data = 1
            self.data_storage.append(dm.ClusteredDataHandle(data, self.configuration.optimization.typicaldays))
        else:
            self.data_storage.append(data)

        if self.configuration.optimization.timestaging:
            # Average data
            global_variables.averaged_data = 1
            self.model_first_stage = None
            self.solution_first_stage = None
            self.data_storage.append(dm.DataHandle_AveragedData(self.data_storage[0], self.configuration.optimization.timestaging))
            self.data = self.data_storage[1]
        else:
            # Write data to self
            self.data = self.data_storage[0]

        # INITIALIZE RESULTS
        self.results = dm.ResultsHandle(self.configuration)

        print('Reading in data completed in ' + str(round(time.time() - start)) + ' s')
        print('_' * 60)

    def quick_solve(self):
        """
        Quick-solves the model (constructs model and balances and solves model).

        This method lumbs together the following functions for convenience:
        - :func:`~src.energyhub.construct_model`
        - :func:`~src.energyhub.construct_balances`
        - :func:`~src.energyhub.solve_model`
        """
        self.construct_model()
        self.construct_balances()
        self.solve()
        return self.results


    def construct_model(self):
        """
        Constructs model equations, defines objective functions and calculates emissions.

        This function constructs the initial model with all its components as specified in the
        topology. It adds (1) networks (:func:`~add_networks`), and (2) nodes and technologies
        (:func:`~src.model_construction.construct_nodes.add_nodes` including \
        :func:`~add_technologies`)
        """
        print('_' * 60)
        print('Constructing Model...')
        start = time.time()

        # DEFINE SETS
        # Nodes, Carriers, Technologies, Networks
        topology = self.data.topology
        self.model.set_nodes = Set(initialize=topology.nodes)
        self.model.set_carriers = Set(initialize=topology.carriers)

        def tec_node(set, node):
            if self.data.technology_data:
                return self.data.technology_data[node].keys()
            else:
                return Set.Skip

        self.model.set_technologies = Set(self.model.set_nodes, initialize=tec_node)
        self.model.set_networks = Set(initialize=self.data.network_data.keys())

        # Time Frame
        self.model.set_t_full = RangeSet(1,len(self.data.topology.timesteps))

        if global_variables.clustered_data == 1:
            self.model.set_t_clustered = RangeSet(1,len(self.data.topology.timesteps_clustered))

        # DEFINE VARIABLES
        # Global cost variables
        self.model.var_node_cost = Var()
        self.model.var_netw_cost = Var()
        self.model.var_total_cost = Var()

        # Global Emission variables
        self.model.var_emissions_pos = Var()
        self.model.var_emissions_neg = Var()
        self.model.var_emissions_net = Var()

        # Model construction
        self.model = mc.add_networks(self)
        self.model = mc.add_nodes(self)

        print('Constructing model completed in ' + str(round(time.time() - start)) + ' s')

    def construct_balances(self):
        """
        Constructs the energy balance, emission balance and calculates costs

        Links all components with the constructing the energybalance (:func:`~add_energybalance`),
        the total cost (:func:`~add_system_costs`) and the emission balance (:func:`~add_emissionbalance`)
        """
        print('_' * 60)
        print('Constructing balances...')
        start = time.time()

        self.model = mc.add_energybalance(self)
        self.model = mc.add_emissionbalance(self)
        self.model = mc.add_system_costs(self)

        print('Constructing balances completed in ' + str(round(time.time() - start)) + ' s')

    def solve(self):
        """
        Defines objective and solves model

        The objective is minimized and can be chosen as total annualized costs ('costs'), total annual net emissions
        ('emissions_net'), total positive emissions ('emissions_pos') and annual emissions at minimal cost
        ('emissions_minC'). This needs to be set in the configuration file respectively.
        """
        objective = self.configuration.optimization.objective

<<<<<<< HEAD
        # Define solver settings
        if self.configuration.solveroptions.solver in ['gurobi', 'gurobi_persistent']:
            if objective in ['emissions_minC', 'pareto']:
                self.configuration.solveroptions.solver = 'gurobi_persistent'
            self.solver = get_gurobi_parameters(self.configuration.solveroptions)
            if self.configuration.solveroptions.solver == 'gurobi_persistent':
                    self.solver.set_instance(self.model)

        # Define Objective Function
        if objective == 'costs':
            self.__minimize_cost()
        elif objective == 'emissions_pos':
            self.__minimize_emissions_pos()
        elif objective == 'emissions_net':
            self.__minimize_emissions_net()
        elif objective == 'emissions_minC':
            self.__minimize_emissions_minC()
        elif objective == 'pareto':
            self.__minimize_pareto()
        else:
            raise Exception("objective in Configurations is incorrect")
=======
        self.__define_solver_settings()
>>>>>>> 524a8b7e

        if self.configuration.optimization.monte_carlo.on:
            self.__optimize_monte_carlo(objective)
        elif objective == 'pareto':
            self.__optimize_pareto()
        else:
            self.__optimize(objective)

        return self.results

    def add_technology_to_node(self, nodename, technologies):
        """
        Adds technologies retrospectively to the model.

        After adding a technology to a node, the anergy and emission balance need to be re-constructed, as well as the
        costs recalculated. To solve the model, :func:`~construct_balances` and then solve again.

        :param str nodename: name of node for which technology is installed
        :param list technologies: list of technologies that should be added to nodename
        :return: None
        """
        self.data.read_single_technology_data(nodename, technologies)
        mc.add_technology(self, nodename, technologies)

    def save_model(self, file_path, file_name):
        """
        Saves an instance of the energyhub instance to the specified path (using pickel/dill).

        The object can later be loaded using into the work space using :func:`~load_energyhub_instance`

        :param file_path: path to save
        :param file_name: filename
        :return: None
        """
        with open(file_path + '/' + file_name, mode='wb') as file:
            pickle.dump(self, file)

    def __define_solver_settings(self):
        """
        Defines solver and its settings depending on objective and solver
        """
        objective = self.configuration.optimization.objective

        # Set solver
        if self.configuration.solveroptions.solver in ['gurobi', 'gurobi_persistent']:
            # Gurobi
            if objective in ['emissions_minC', 'pareto'] or self.configuration.optimization.monte_carlo.on:
                self.configuration.solveroptions.solver = 'gurobi_persistent'
            self.solver = get_gurobi_parameters(self.configuration.solveroptions)

<<<<<<< HEAD
        # Solve model
        print('_' * 20)
        print('Solving Model...')

        start = time.time()
        if self.configuration.solveroptions.solver == 'gurobi_persistent':
            self.solver.set_objective(self.model.objective)
        self.solution = self.solver.solve(self.model, tee=True, warmstart=True)
        self.solution.write()
=======
        else:
            # Any other solver, to be implemented in the future
            pass

        # For persistent solver, set model instance
        if self.configuration.solveroptions.solver == 'gurobi_persistent':
            self.solver.set_instance(self.model)

    def __optimize(self, objective):
        """
        Solves the model with the given objective
        """
        # Define Objective Function
        if objective == 'costs':
            self.__optimize_cost()
        elif objective == 'emissions_pos':
            self.__optimize_emissions_pos()
        elif objective == 'emissions_net':
            self.__optimize_emissions_net()
        elif objective == 'emissions_minC':
            self.__optimize_emissions_minC()
        else:
            raise Exception("objective in Configurations is incorrect")
>>>>>>> 524a8b7e

        # Second stage of time averaging algorithm
        if global_variables.averaged_data and global_variables.averaged_data_specs.stage == 0:
            self.__optimize_time_averaging_second_stage()


    def __optimize_cost(self):
        """
        Minimizes Costs
        """
        self.__delete_objective()

        def init_cost_objective(obj):
            return self.model.var_total_cost
        self.model.objective = Objective(rule=init_cost_objective, sense=minimize)
        self.__call_solver()

    def __optimize_emissions_pos(self):
        """
        Minimizes positive emission
        """
        self.__delete_objective()

        def init_emission_pos_objective(obj):
            return self.model.var_emissions_pos
        self.model.objective = Objective(rule=init_emission_pos_objective, sense=minimize)
        self.__call_solver()

    def __optimize_emissions_net(self):
        """
        Minimize net emissions
        """
        self.__delete_objective()

        def init_emission_net_objective(obj):
            return self.model.var_emissions_net
        self.model.objective = Objective(rule=init_emission_net_objective, sense=minimize)
        self.__call_solver()

    def __optimize_emissions_minC(self):
        """
        Minimize costs at minimum emissions
        """
        self.__optimize_emissions_net()
        emission_limit = self.model.var_emissions_net.value
        self.model.const_emission_limit = Constraint(expr=self.model.var_emissions_net <= emission_limit*1.005)
        if self.configuration.solveroptions.solver == 'gurobi_persistent':
            self.solver.add_constraint(self.model.const_emission_limit)
<<<<<<< HEAD
        self.__minimize_cost()
=======
        self.__optimize_cost()
>>>>>>> 524a8b7e

    def __optimize_pareto(self):
        """
        Optimize the pareto front
        """
        pareto_points = self.configuration.optimization.pareto_points

        # Min Cost
        self.__optimize_cost()
        emissions_max = self.model.var_emissions_net.value

        # Min Emissions
        self.__optimize_emissions_minC()
        emissions_min = self.model.var_emissions_net.value
<<<<<<< HEAD
        self.results[0] = self.write_results()

        # Emission limit
        emission_limits = np.linspace(emissions_min, emissions_max, num=pareto_points)
        for pareto_point in range(1, pareto_points - 1):
=======

        # Emission limit
        emission_limits = np.linspace(emissions_min, emissions_max, num=pareto_points)
        for pareto_point in range(0, pareto_points):
            global_variables.pareto_point += 1
>>>>>>> 524a8b7e
            if self.configuration.solveroptions.solver == 'gurobi_persistent':
                self.solver.remove_constraint(self.model.const_emission_limit)
            self.model.del_component(self.model.const_emission_limit)
            self.model.const_emission_limit = Constraint(
                expr=self.model.var_emissions_net <= emission_limits[pareto_point]*1.005)
            if self.configuration.solveroptions.solver == 'gurobi_persistent':
                self.solver.add_constraint(self.model.const_emission_limit)
<<<<<<< HEAD
            self.__minimize_cost()
            self.results[pareto_point] = self.write_results()
=======
            self.__optimize_cost()

    def __optimize_monte_carlo(self, objective):
        """
        Optimizes multiple runs with monte carlo
        """
        for run in range(0, self.configuration.optimization.monte_carlo.N):
            global_variables.monte_carlo_run += 1
            self.__monte_carlo_set_cost_parameters()
            if run == 0:
                self.__optimize(objective)
            else:
                self.__call_solver()

    def __call_solver(self):
        """
        Calls the solver and solves the model
        """

        # Solve model
        print('_' * 60)
        print('Solving Model...')

        start = time.time()
        if self.configuration.solveroptions.solver == 'gurobi_persistent':
            self.solver.set_objective(self.model.objective)
        self.solution = self.solver.solve(self.model, tee=True, warmstart=True)
        self.solution.write()
        self.results.add_optimization_result(self)

        print('Solving model completed in ' + str(round(time.time() - start)) + ' s')
        print('_' * 60)

    def __monte_carlo_set_cost_parameters(self):
        """
        Performs monte carlo analysis
        """

        if 'Technologies' in self.configuration.optimization.monte_carlo.on_what:
            for node in self.model.node_blocks:
                for tec in self.model.node_blocks[node].tech_blocks_active:
                    self.__monte_carlo_technologies(node, tec)

        if 'Networks' in self.configuration.optimization.monte_carlo.on_what:
            for netw in self.model.network_block:
                self.__monte_carlo_networks(netw)
>>>>>>> 524a8b7e

        if 'ImportPrices' in self.configuration.optimization.monte_carlo.on_what:
            for node in self.model.node_blocks:
                for car in self.model.node_blocks[node].set_carriers:
                    self.__monte_carlo_import_prices(node, car)

        if 'ExportPrices' in self.configuration.optimization.monte_carlo.on_what:
            for node in self.model.node_blocks:
                for car in self.model.node_blocks[node].set_carriers:
                    self.__monte_carlo_export_prices(node, car)


    def __monte_carlo_technologies(self, node, tec):
        """
        Changes the capex of technologies
        """
        sd = self.configuration.optimization.monte_carlo.sd
        sd_random = np.random.normal(1, sd)

        tec_data = self.data.technology_data[node][tec]
        economics = tec_data.economics
        discount_rate = set_discount_rate(self.configuration, economics)
        capex_model = set_capex_model(self.configuration, economics)
        annualization_factor = annualize(discount_rate, economics.lifetime)

        b_tec = self.model.node_blocks[node].tech_blocks_active[tec]

        if capex_model == 1:
            # UNIT CAPEX
            # Update parameter
            unit_capex = tec_data.economics.capex_data['unit_capex'] * sd_random
            self.model.node_blocks[node].tech_blocks_active[tec].para_unit_capex = unit_capex
            self.model.node_blocks[node].tech_blocks_active[tec].para_unit_capex_annual = unit_capex * annualization_factor

            # Remove constraint (from persistent solver and from model)
            self.solver.remove_constraint(b_tec.const_capex_aux)
            b_tec.del_component(b_tec.const_capex_aux)

            # Add constraint again
            b_tec.const_capex_aux = Constraint(
                expr=b_tec.var_size * b_tec.para_unit_capex_annual == b_tec.var_capex_aux)
            self.solver.add_constraint(b_tec.const_capex_aux)

        elif capex_model == 2:
            warnings.warn("monte carlo on piecewise defined investment costs is not implemented")


    def __monte_carlo_networks(self, netw):
        """
        Changes the capex of networks
        """
        sd = self.configuration.optimization.monte_carlo.sd
        sd_random = np.random.normal(1, sd)

        netw_data = self.data.network_data[netw]
        economics = netw_data.economics
        discount_rate = set_discount_rate(self.configuration, economics)
        capex_model = economics.capex_model
        annualization_factor = annualize(discount_rate, economics.lifetime)

        b_netw =self.model.network_block[netw]

        if capex_model == 1:
            b_netw.para_capex_gamma1 = economics.capex_data['gamma1'] * annualization_factor * sd_random
            b_netw.para_capex_gamma2 = economics.capex_data['gamma2'] * annualization_factor * sd_random

        elif capex_model == 2:
            b_netw.para_capex_gamma1 = economics.capex_data['gamma1'] * annualization_factor * sd_random
            b_netw.para_capex_gamma2 = economics.capex_data['gamma2'] * annualization_factor * sd_random

        elif capex_model == 3:
            b_netw.para_capex_gamma1 = economics.capex_data['gamma1'] * annualization_factor * sd_random
            b_netw.para_capex_gamma2 = economics.capex_data['gamma2'] * annualization_factor * sd_random
            b_netw.para_capex_gamma3 = economics.capex_data['gamma3'] * annualization_factor * sd_random

        for arc in b_netw.set_arcs:
            b_arc = b_netw.arc_block[arc]

            # Remove constraint (from persistent solver and from model)
            self.solver.remove_constraint(b_arc.const_capex_aux)
            b_arc.del_component(b_arc.const_capex_aux)

            # Add constraint again
            def init_capex(const):
                if economics.capex_model == 1:
                    return b_arc.var_capex_aux == b_arc.var_size * \
                           b_netw.para_capex_gamma1 + b_netw.para_capex_gamma2
                elif economics.capex_model == 2:
                    return b_arc.var_capex_aux == b_arc.var_size * \
                           b_arc.distance * b_netw.para_capex_gamma1 + b_netw.para_capex_gamma2
                elif economics.capex_model == 3:
                    return b_arc.var_capex_aux == b_arc.var_size * \
                           b_arc.distance * b_netw.para_capex_gamma1 + \
                           b_arc.var_size * b_netw.para_capex_gamma2 + \
                           b_netw.para_capex_gamma3
            b_arc.const_capex_aux = Constraint(rule=init_capex)
            self.solver.add_constraint(b_arc.const_capex_aux)

    def __monte_carlo_import_prices(self, node, car):
        """
        Changes the import prices
        """
        sd = self.configuration.optimization.monte_carlo.sd
        sd_random = np.random.normal(1, sd)

        model = self.model
        set_t = model.set_t_full

        import_prices = self.data.node_data[node].data['import_prices'][car]
        b_node = self.model.node_blocks[node]

        for t in set_t:
            # Update parameter
            b_node.para_import_price[t, car] = import_prices[t-1] * sd_random

            # Remove constraint (from persistent solver and from model)
            self.solver.remove_constraint(model.const_node_cost)
            self.model.del_component(model.const_node_cost)

            # Add constraint again
            nr_timesteps_averaged = global_variables.averaged_data_specs.nr_timesteps_averaged

            def init_node_cost(const):
                tec_capex = sum(sum(model.node_blocks[node].tech_blocks_active[tec].var_capex
                                    for tec in model.node_blocks[node].set_tecsAtNode)
                                for node in model.set_nodes)
                tec_opex_variable = sum(sum(sum(model.node_blocks[node].tech_blocks_active[tec].var_opex_variable[t] *
                                                nr_timesteps_averaged
                                                for tec in model.node_blocks[node].set_tecsAtNode)
                                            for t in set_t)
                                        for node in model.set_nodes)
                tec_opex_fixed = sum(sum(model.node_blocks[node].tech_blocks_active[tec].var_opex_fixed
                                         for tec in model.node_blocks[node].set_tecsAtNode)
                                     for node in model.set_nodes)
                import_cost = sum(sum(sum(model.node_blocks[node].var_import_flow[t, car] *
                                          model.node_blocks[node].para_import_price[t, car] *
                                          nr_timesteps_averaged
                                          for car in model.node_blocks[node].set_carriers)
                                      for t in set_t)
                                  for node in model.set_nodes)
                export_revenue = sum(sum(sum(model.node_blocks[node].var_export_flow[t, car] *
                                             model.node_blocks[node].para_export_price[t, car] *
                                             nr_timesteps_averaged
                                             for car in model.node_blocks[node].set_carriers)
                                         for t in set_t)
                                     for node in model.set_nodes)
                return tec_capex + tec_opex_variable + tec_opex_fixed + import_cost - export_revenue == model.var_node_cost

            model.const_node_cost = Constraint(rule=init_node_cost)
            self.solver.add_constraint(model.const_node_cost)


    def __monte_carlo_export_prices(self, node, car):
        """
        Changes the export prices
        """
        sd = self.configuration.optimization.monte_carlo.sd
        sd_random = np.random.normal(1, sd)

        model = self.model
        set_t = model.set_t_full

        export_prices = self.data.node_data[node].data['export_prices'][car]
        b_node = self.model.node_blocks[node]

        for t in set_t:
            # Update parameter
            b_node.para_export_price[t, car] = export_prices[t - 1] * sd_random

            # Remove constraint (from persistent solver and from model)
            self.solver.remove_constraint(model.const_node_cost)
            self.model.del_component(model.const_node_cost)

            # Add constraint again
            nr_timesteps_averaged = global_variables.averaged_data_specs.nr_timesteps_averaged

            def init_node_cost(const):
                tec_capex = sum(sum(model.node_blocks[node].tech_blocks_active[tec].var_capex
                                    for tec in model.node_blocks[node].set_tecsAtNode)
                                for node in model.set_nodes)
                tec_opex_variable = sum(sum(sum(model.node_blocks[node].tech_blocks_active[tec].var_opex_variable[t] *
                                                nr_timesteps_averaged
                                                for tec in model.node_blocks[node].set_tecsAtNode)
                                            for t in set_t)
                                        for node in model.set_nodes)
                tec_opex_fixed = sum(sum(model.node_blocks[node].tech_blocks_active[tec].var_opex_fixed
                                         for tec in model.node_blocks[node].set_tecsAtNode)
                                     for node in model.set_nodes)
                import_cost = sum(sum(sum(model.node_blocks[node].var_import_flow[t, car] *
                                          model.node_blocks[node].para_import_price[t, car] *
                                          nr_timesteps_averaged
                                          for car in model.node_blocks[node].set_carriers)
                                      for t in set_t)
                                  for node in model.set_nodes)
                export_revenue = sum(sum(sum(model.node_blocks[node].var_export_flow[t, car] *
                                             model.node_blocks[node].para_export_price[t, car] *
                                             nr_timesteps_averaged
                                             for car in model.node_blocks[node].set_carriers)
                                         for t in set_t)
                                     for node in model.set_nodes)
                return tec_capex + tec_opex_variable + tec_opex_fixed + import_cost - export_revenue == model.var_node_cost

            model.const_node_cost = Constraint(rule=init_node_cost)
            self.solver.add_constraint(model.const_node_cost)

    def __delete_objective(self):
        """
        Delete the objective function
        """
        if not self.configuration.optimization.monte_carlo.on:
            try:
                self.model.del_component(self.model.objective)
            except:
                pass

    def __optimize_time_averaging_second_stage(self):
        """
        Optimizes the second stage of the time_averaging algorithm
        """
        global_variables.averaged_data_specs.stage += 1
        global_variables.averaged_data_specs.nr_timesteps_averaged = 1
        bounds_on = 'no_storage'
        self.model_first_stage = self.model
        self.solution_first_stage = copy.deepcopy(self.solution)
        self.model = ConcreteModel()
        self.solution = []
        self.data = self.data_storage[0]
        self.construct_model()
        self.construct_balances()
        self.__impose_size_constraints(bounds_on)
        self.solve()

    def __impose_size_constraints(self, bounds_on):
        """
        Formulates lower bound on technology and network sizes.

        It is possible to exclude storage technologies or networks by specifying bounds_on. Not this function is called
        from the method solve_model.

        :param bounds_on: can be 'all', 'only_technologies', 'only_networks', 'no_storage'
        """

        m_full = self.model
        m_avg = self.model_first_stage

        # Technologies
        if bounds_on == 'all' or bounds_on == 'only_technologies' or bounds_on == 'no_storage':
            def size_constraint_block_tecs_init(block, node):
                def size_constraints_tecs_init(const, tec):
                    if self.data.technology_data[node][tec].technology_model == 'STOR' and bounds_on == 'no_storage':
                        return Constraint.Skip
                    else:
                        return m_avg.node_blocks[node].tech_blocks_active[tec].var_size.value <= \
                            m_full.node_blocks[node].tech_blocks_active[tec].var_size
                block.size_constraints_tecs = Constraint(m_full.set_technologies[node], rule=size_constraints_tecs_init)
            m_full.size_constraint_tecs = Block(m_full.set_nodes, rule=size_constraint_block_tecs_init)

        # Networks
        if bounds_on == 'all' or bounds_on == 'only_networks' or bounds_on == 'no_storage':
            def size_constraint_block_netw_init(block, netw):
                b_netw_full = m_full.network_block[netw]
                b_netw_avg = m_avg.network_block[netw]
                def size_constraints_netw_init(const, node_from, node_to):
                    return b_netw_full.arc_block[node_from, node_to].var_size >= \
                           b_netw_avg.arc_block[node_from, node_to].var_size.value
                block.size_constraints_netw = Constraint(b_netw_full.set_arcs_unique, rule=size_constraints_netw_init)
            m_full.size_constraints_netw = Block(m_full.set_networks, rule=size_constraint_block_netw_init)


def load_energyhub_instance(file_path):
    """
    Loads an energyhub instance from file.

    :param str file_path: path to previously saved energyhub instance
    :return: energyhub instance
    """
    with open(file_path, mode='rb') as file:
        energyhub = pickle.load(file)
    return energyhub<|MERGE_RESOLUTION|>--- conflicted
+++ resolved
@@ -180,31 +180,7 @@
         """
         objective = self.configuration.optimization.objective
 
-<<<<<<< HEAD
-        # Define solver settings
-        if self.configuration.solveroptions.solver in ['gurobi', 'gurobi_persistent']:
-            if objective in ['emissions_minC', 'pareto']:
-                self.configuration.solveroptions.solver = 'gurobi_persistent'
-            self.solver = get_gurobi_parameters(self.configuration.solveroptions)
-            if self.configuration.solveroptions.solver == 'gurobi_persistent':
-                    self.solver.set_instance(self.model)
-
-        # Define Objective Function
-        if objective == 'costs':
-            self.__minimize_cost()
-        elif objective == 'emissions_pos':
-            self.__minimize_emissions_pos()
-        elif objective == 'emissions_net':
-            self.__minimize_emissions_net()
-        elif objective == 'emissions_minC':
-            self.__minimize_emissions_minC()
-        elif objective == 'pareto':
-            self.__minimize_pareto()
-        else:
-            raise Exception("objective in Configurations is incorrect")
-=======
         self.__define_solver_settings()
->>>>>>> 524a8b7e
 
         if self.configuration.optimization.monte_carlo.on:
             self.__optimize_monte_carlo(objective)
@@ -255,17 +231,6 @@
                 self.configuration.solveroptions.solver = 'gurobi_persistent'
             self.solver = get_gurobi_parameters(self.configuration.solveroptions)
 
-<<<<<<< HEAD
-        # Solve model
-        print('_' * 20)
-        print('Solving Model...')
-
-        start = time.time()
-        if self.configuration.solveroptions.solver == 'gurobi_persistent':
-            self.solver.set_objective(self.model.objective)
-        self.solution = self.solver.solve(self.model, tee=True, warmstart=True)
-        self.solution.write()
-=======
         else:
             # Any other solver, to be implemented in the future
             pass
@@ -289,7 +254,6 @@
             self.__optimize_emissions_minC()
         else:
             raise Exception("objective in Configurations is incorrect")
->>>>>>> 524a8b7e
 
         # Second stage of time averaging algorithm
         if global_variables.averaged_data and global_variables.averaged_data_specs.stage == 0:
@@ -338,11 +302,7 @@
         self.model.const_emission_limit = Constraint(expr=self.model.var_emissions_net <= emission_limit*1.005)
         if self.configuration.solveroptions.solver == 'gurobi_persistent':
             self.solver.add_constraint(self.model.const_emission_limit)
-<<<<<<< HEAD
-        self.__minimize_cost()
-=======
         self.__optimize_cost()
->>>>>>> 524a8b7e
 
     def __optimize_pareto(self):
         """
@@ -357,19 +317,11 @@
         # Min Emissions
         self.__optimize_emissions_minC()
         emissions_min = self.model.var_emissions_net.value
-<<<<<<< HEAD
-        self.results[0] = self.write_results()
-
-        # Emission limit
-        emission_limits = np.linspace(emissions_min, emissions_max, num=pareto_points)
-        for pareto_point in range(1, pareto_points - 1):
-=======
 
         # Emission limit
         emission_limits = np.linspace(emissions_min, emissions_max, num=pareto_points)
         for pareto_point in range(0, pareto_points):
             global_variables.pareto_point += 1
->>>>>>> 524a8b7e
             if self.configuration.solveroptions.solver == 'gurobi_persistent':
                 self.solver.remove_constraint(self.model.const_emission_limit)
             self.model.del_component(self.model.const_emission_limit)
@@ -377,10 +329,6 @@
                 expr=self.model.var_emissions_net <= emission_limits[pareto_point]*1.005)
             if self.configuration.solveroptions.solver == 'gurobi_persistent':
                 self.solver.add_constraint(self.model.const_emission_limit)
-<<<<<<< HEAD
-            self.__minimize_cost()
-            self.results[pareto_point] = self.write_results()
-=======
             self.__optimize_cost()
 
     def __optimize_monte_carlo(self, objective):
@@ -427,7 +375,6 @@
         if 'Networks' in self.configuration.optimization.monte_carlo.on_what:
             for netw in self.model.network_block:
                 self.__monte_carlo_networks(netw)
->>>>>>> 524a8b7e
 
         if 'ImportPrices' in self.configuration.optimization.monte_carlo.on_what:
             for node in self.model.node_blocks:
