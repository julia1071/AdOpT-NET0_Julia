--- conflicted
+++ resolved
@@ -260,15 +260,9 @@
         elif objective == 'emissions_net':
             self.__optimize_emissions_net()
         elif objective == 'emissions_minC':
-<<<<<<< HEAD
-            self.__optimize_emissions_minC()
-        elif objective == 'costs_at_emissions':
-            self.__optimize_costs_at_emissions()
-=======
             self.__optimize_costs_minE()
         elif objective == 'costs_emissionlimit':
             self.__optimize_costs_emissionslimit()
->>>>>>> 230a7aea
         else:
             raise Exception("objective in Configurations is incorrect")
 
@@ -311,15 +305,9 @@
         self.__call_solver()
 
 
-<<<<<<< HEAD
-    def __optimize_costs_at_emissions(self):
-        """
-        Minimize costs at minimum emissions
-=======
     def __optimize_costs_emissionlimit(self):
         """
         Minimize costs at emission limit
->>>>>>> 230a7aea
         """
         emission_limit = self.configuration.optimization.emission_limit
         if self.model.find_component('const_emission_limit'):
@@ -332,11 +320,7 @@
         self.__optimize_cost()
 
 
-<<<<<<< HEAD
-    def __optimize_emissions_minC(self):
-=======
     def __optimize_costs_minE(self):
->>>>>>> 230a7aea
         """
         Minimize costs at minimum emissions
         """
@@ -363,13 +347,8 @@
         emissions_max = self.model.var_emissions_net.value
 
         # Min Emissions
-<<<<<<< HEAD
         global_variables.pareto_point = -1
-        self.__optimize_emissions_minC()
-=======
-        global_variables.pareto_point = pareto_points + 1
         self.__optimize_costs_minE()
->>>>>>> 230a7aea
         emissions_min = self.model.var_emissions_net.value
 
         # Emission limit
@@ -381,7 +360,7 @@
                 self.solver.remove_constraint(self.model.const_emission_limit)
             self.model.del_component(self.model.const_emission_limit)
             self.model.const_emission_limit = Constraint(
-                expr=self.model.var_emissions_net <= emission_limits[pareto_point]*1.0001)
+                expr=self.model.var_emissions_net <= emission_limits[pareto_point]*1.005)
             if self.configuration.solveroptions.solver == 'gurobi_persistent':
                 self.solver.add_constraint(self.model.const_emission_limit)
             self.__optimize_cost()
@@ -416,18 +395,12 @@
             self.solution = self.solver.solve(self.model,
                                               tee=True,
                                               warmstart=True,
-<<<<<<< HEAD
                                               keepfiles = True,
                                               logfile='./log_files/log' + time_stamp + '.txt')
         else:
             self.solution = self.solver.solve(self.model, tee=True, warmstart=True)
         # log_infeasible_constraints(self.model, tol=1E-4, log_expression=True, log_variables=True)
 
-=======
-                                              logfile='./log_files/log' + time_stamp)
-        else:
-            self.solution = self.solver.solve(self.model, tee=True, warmstart=True)
->>>>>>> 230a7aea
         self.solution.write()
         self.results.add_optimization_result(self, time_stamp)
 
