--- conflicted
+++ resolved
@@ -749,12 +749,6 @@
                 set_t_rr = self.set_t_performance
             else:
                 # init bounds at full res
-<<<<<<< HEAD
-                bounds_rr_full = {
-                    "input": {},
-                    "output": {}
-                }
-=======
                 bounds_rr_full = {"input": {}, "output": {}}
 
                 # Output Bounds
@@ -793,42 +787,6 @@
                                     * energy_consumption["in"][carr],
                                 )
                             )
->>>>>>> 54d2e49e
-
-                # Output Bounds
-                for carr in self.component_options.output_carrier:
-                    bounds_rr_full["output"][carr] = np.column_stack(
-                        (
-                            np.zeros(shape=(len(self.set_t_full))),
-                            np.ones(shape=(len(self.set_t_full))) * self.flexibility_data["discharge_rate"]
-                        )
-                    )
-
-                # Input Bounds
-                for carr in self.component_options.input_carrier:
-                    if carr == self.component_options.main_input_carrier:
-                        bounds_rr_full["input"][carr] = np.column_stack(
-                            (
-                                np.zeros(shape=(len(self.set_t_full))),
-                                np.ones(shape=(len(self.set_t_full))) * self.flexibility_data["charge_rate"]
-                            )
-                        )
-                    else:
-                        if (
-                                "energy_consumption"
-                                in self.input_parameters.performance_data["performance"]
-                        ):
-                            energy_consumption = self.input_parameters.performance_data[
-                                "performance"
-                            ]["energy_consumption"]
-                            bounds_rr_full["input"][carr] = np.column_stack(
-                                (
-                                    np.zeros(shape=(len(self.set_t_full))),
-                                    np.ones(shape=(len(self.set_t_full)))
-                                    * self.flexibility_data["charge_rate"]
-                                    * energy_consumption["in"][carr],
-                                )
-                            )
 
                 # create input and output variable for full res
                 def init_input_bounds(bounds, t, car):
