import pyomo.environ as pyo
import pyomo.gdp as gdp
from warnings import warn
import pandas as pd


from ..genericTechnologies.fitting_classes import (
    FitGenericTecTypeType1,
    FitGenericTecTypeType2,
    FitGenericTecTypeType34,
)
from ..technology import Technology
from ...utilities import link_full_resolution_to_clustered


class Conv3(Technology):
    """
    Technology with no input/output substitution

    This technology type resembles a technology for which the output can be written
    as a function of the input, according to different performance functions that
    can be specified in the JSON files (``performance_function_type``).
    Four different performance function fits of the technology data (again specified
    in the JSON file) are possible, and for all the function is based on the input
    of the main carrier , i.e.,: :math:`output_{car} = f_{car}(input_{maincarrier})`.
    Note that the ratio between all input carriers is fixed.

    **Constraint declarations:**

    For all technologies modelled with CONV3 (regardless of performance function type):
    - Size constraints are formulated on the input.

      .. math::
         Input_{t, maincarrier} \leq S

    - The ratios of inputs are fixed and given as:

      .. math::
        Input_{t, car} = {\\phi}_{car} * Input_{t, maincarrier}

      If the technology is turned off, all inputs are set to zero.

    - ``performance_function_type == 1``: Linear through origin. Note that if
      min_part_load is larger 0, the technology cannot be turned off.

      .. math::
        Output_{t, car} = {\\alpha}_{1, car} Input_{t, maincarrier}

      .. math::
        \min_part_load * S \leq {\\alpha}_1 Input_{t, maincarrier}

    - ``performance_function_type == 2``: Linear with minimal partload. If the
      technology is in on, it holds:

      If the technology is in on, it holds:

      .. math::
        Output_{t, car} = {\\alpha}_{1, car} Input_{t, maincarrier} + {\\alpha}_{2, car}

      .. math::
        Input_{maincarrier} \geq Input_{min} * S

    - If the technology is off, input and output are set to 0:

      .. math::
         Output_{t, car} = 0

      .. math::
         Input_{t, maincarrier} = 0

    - ``performance_function_type == 3``: Piecewise linear performance function (
      makes big-m transformation required). The same constraints as for
      ``performance_function_type == 2`` with the exception that the performance
      function is defined piecewise for the respective number of pieces.

    - ``performance_function_type == 4``:Piece-wise linear, minimal partload. Enables the modeling
      of technologies with slow (>1h) startup and shutdown trajectories. For more information
      please refer to :func:`dynamics`. Based on Equations 9-11, 13 and 15 in Morales-España, G., Ramírez-Elizondo, L.,
      & Hobbs, B. F. (2017). Hidden power system inflexibilities imposed by
      traditional unit commitment formulations. Applied Energy, 191, 223–238.
      https://doi.org/10.1016/J.APENERGY.2017.01.089

    - Additionally, ramping rates of the technology can be constrained.

      .. math::
         -rampingrate \leq Input_{t, main-car} - Input_{t-1, car} \leq rampingrate

    """

    def __init__(self, tec_data: dict):
        """
        Constructor

        :param dict tec_data: technology data
        """
        super().__init__(tec_data)

        self.component_options.emissions_based_on = "input"
        self.component_options.size_based_on = "input"
        self.component_options.main_input_carrier = tec_data["Performance"][
            "main_input_carrier"
        ]

        # Initialize fitting class
        if self.component_options.performance_function_type == 1:
            self.fitting_class = FitGenericTecTypeType1(self.component_options)
        elif self.component_options.performance_function_type == 2:
            self.fitting_class = FitGenericTecTypeType2(self.component_options)
        elif (
            self.component_options.performance_function_type == 3
            or self.component_options.performance_function_type == 4
        ):
            self.fitting_class = FitGenericTecTypeType34(self.component_options)
        else:
            raise Exception(
                "performance_function_type must be an integer between 1 and 4"
            )

    def fit_technology_performance(self, climate_data: pd.DataFrame, location: dict):
        """
        Fits conversion technology type 3

        :param pd.Dataframe climate_data: dataframe containing climate data
        :param dict location: dict containing location details
        """
        super(Conv3, self).fit_technology_performance(climate_data, location)

        if self.component_options.size_based_on == "output":
            raise Exception("size_based_on == output for CONV3 not possible.")

        # fit coefficients
        self.processed_coeff.time_independent["fit"] = (
            self.fitting_class.fit_performance_function(
                self.input_parameters.performance_data["performance"]
            )
        )

        phi = {}
        for car in self.input_parameters.performance_data["input_ratios"]:
            phi[car] = self.input_parameters.performance_data["input_ratios"][car]
        self.processed_coeff.time_independent["phi"] = phi

    def _calculate_bounds(self):
        """
        Calculates the bounds of the variables used
        """
        super(Conv3, self)._calculate_bounds()

        time_steps = len(self.set_t_performance)

        self.bounds["input"] = self.fitting_class.calculate_input_bounds(
            self.component_options.size_based_on, time_steps
        )
        self.bounds["output"] = self.fitting_class.calculate_output_bounds(
            self.component_options.size_based_on, time_steps
        )

        # Input bounds recalculation
        for car in self.component_options.input_carrier:
            if not car == self.component_options.main_input_carrier:
                self.bounds["input"][car] = (
                    self.bounds["input"][self.component_options.main_input_carrier]
                    * self.input_parameters.performance_data["input_ratios"][car]
                )

    def construct_tech_model(self, b_tec, data: dict, set_t_full, set_t_clustered):
        """
        Adds constraints to technology blocks for tec_type CONV3

        :param b_tec: pyomo block with technology model
        :param dict data: data containing model configuration
        :param set_t_full: pyomo set containing timesteps
        :param set_t_clustered: pyomo set containing clustered timesteps
        :return: pyomo block with technology model
        """
        super(Conv3, self).construct_tech_model(
            b_tec, data, set_t_full, set_t_clustered
        )

        # DATA OF TECHNOLOGY
        coeff_ti = self.processed_coeff.time_independent
        dynamics = self.processed_coeff.dynamics
        rated_power = self.input_parameters.rated_power

        if self.component_options.performance_function_type == 1:
            b_tec = self._performance_function_type_1(b_tec)
        elif self.component_options.performance_function_type == 2:
            b_tec = self._performance_function_type_2(b_tec)
        elif self.component_options.performance_function_type == 3:
            b_tec = self._performance_function_type_3(b_tec)
        elif self.component_options.performance_function_type == 4:
            b_tec = self._performance_function_type_4(b_tec)

        # Size constraints
        # constraint on input ratios
        standby_power = coeff_ti["standby_power"]
        phi = coeff_ti["phi"]

        if self.component_options.performance_function_type == 1 or standby_power == -1:

            def init_input_input(const, t, car_input):
                if car_input == self.component_options.main_input_carrier:
                    return pyo.Constraint.Skip
                else:
                    return (
                        self.input[t, car_input]
                        == phi[car_input]
                        * self.input[t, self.component_options.main_input_carrier]
                    )

            b_tec.const_input_input = pyo.Constraint(
                self.set_t_performance, b_tec.set_input_carriers, rule=init_input_input
            )
        else:

            self.big_m_transformation_required = 1

            if self.component_options.standby_power_carrier == -1:
                car_standby_power = self.component_options.main_input_carrier
            else:
                car_standby_power = self.component_options.standby_power_carrier

            s_indicators = range(0, 2)

            def init_input_input(dis, t, ind):
                if ind == 0:  # technology off
                    dis.const_x_off = pyo.Constraint(expr=b_tec.var_x[t] == 0)

                    def init_input_off(const, car_input):
                        if car_input == car_standby_power:
                            return pyo.Constraint.Skip
                        else:
                            return self.input[t, car_input] == 0

                    dis.const_input_off = pyo.Constraint(
                        b_tec.set_input_carriers, rule=init_input_off
                    )

                else:  # technology on
                    dis.const_x_on = pyo.Constraint(expr=b_tec.var_x[t] == 1)

                    def init_input_on(const, car_input):
                        if car_input == self.component_options.main_input_carrier:
                            return pyo.Constraint.Skip
                        else:
                            return (
<<<<<<< HEAD
                                    self.input[t, car_input]
                                    == phi[car_input] * self.input[t, self.component_options.main_input_carrier]
=======
                                self.input[t, car_input]
                                == phi[car_input]
                                * self.input[
                                    t, self.component_options.main_input_carrier
                                ]
>>>>>>> d355f11b
                            )

                    dis.const_input_on = pyo.Constraint(
                        b_tec.set_input_carriers, rule=init_input_on
                    )

            b_tec.dis_input_input = gdp.Disjunct(
                self.set_t_performance, s_indicators, rule=init_input_input
            )

            # Bind disjuncts
            def bind_disjunctions(dis, t):
                return [b_tec.dis_input_input[t, i] for i in s_indicators]

            b_tec.disjunction_input_input = gdp.Disjunction(
                self.set_t_performance, rule=bind_disjunctions
            )

        # size constraint based on main carrier input
        def init_size_constraint(const, t):
            return (
                self.input[t, self.component_options.main_input_carrier]
                <= b_tec.var_size * rated_power
            )

        b_tec.const_size = pyo.Constraint(
            self.set_t_performance, rule=init_size_constraint
        )

        # RAMPING RATES
        if "ramping_time" in dynamics:
            if not dynamics["ramping_time"] == -1:
                b_tec = self._define_ramping_rates(b_tec, data)

        return b_tec

    def _performance_function_type_1(self, b_tec):
        """
        Linear, through origin, min partload possible

        :param b_tec: pyomo block with technology model
        :return: pyomo block with technology model
        """

        # Performance parameters:
        rated_power = self.input_parameters.rated_power
        coeff_ti = self.processed_coeff.time_independent
        alpha1 = {}
        for car in coeff_ti["fit"]:
            alpha1[car] = coeff_ti["fit"][car]["alpha1"]
        min_part_load = coeff_ti["min_part_load"]

        # Input-output relation
        def init_input_output(const, t, car_output):
            return (
                self.output[t, car_output]
                == alpha1[car_output]
                * self.input[t, self.component_options.main_input_carrier]
            )

        b_tec.const_input_output = pyo.Constraint(
            self.set_t_performance, b_tec.set_output_carriers, rule=init_input_output
        )

        # setting the minimum part load constraint if applicable
        if min_part_load > 0:

            def init_min_part_load(const, t):
                return (
                    min_part_load * b_tec.var_size * rated_power
                    <= self.input[t, self.component_options.main_input_carrier]
                )

            b_tec.const_min_part_load = pyo.Constraint(
                self.set_t_performance, rule=init_min_part_load
            )

        return b_tec

    def _performance_function_type_2(self, b_tec):
        """
        Linear, minimal partload

        :param b_tec: pyomo block with technology model
        :return: pyomo block with technology model
        """

        # Transformation required
        self.big_m_transformation_required = 1

        # Performance Parameters
        rated_power = self.input_parameters.rated_power
        coeff_ti = self.processed_coeff.time_independent
        alpha1 = {}
        alpha2 = {}
        for car in coeff_ti["fit"]:
            alpha1[car] = coeff_ti["fit"][car]["alpha1"]
            alpha2[car] = coeff_ti["fit"][car]["alpha2"]
        min_part_load = coeff_ti["min_part_load"]
        standby_power = coeff_ti["standby_power"]

        # Performance Parameters

        if standby_power != -1:
            if self.component_options.standby_power_carrier == -1:
                car_standby_power = self.component_options.main_input_carrier
            else:
                car_standby_power = self.component_options.standby_power_carrier

        if not b_tec.find_component("var_x"):
            b_tec.var_x = pyo.Var(
                self.set_t_performance, domain=pyo.NonNegativeReals, bounds=(0, 1)
            )

        if min_part_load == 0:
            warn(
                "Having performance_function_type = 2 with no part-load usually makes no sense. Error occured for "
                + self.name
            )

        # define disjuncts
        s_indicators = range(0, 2)

        def init_input_output(dis, t, ind):
            if ind == 0:  # technology off

                dis.const_x_off = pyo.Constraint(expr=b_tec.var_x[t] == 0)

                if standby_power == -1:

                    def init_input_off(const, car_input):
                        return self.input[t, car_input] == 0

                    dis.const_input = pyo.Constraint(
                        b_tec.set_input_carriers, rule=init_input_off
                    )

                else:

                    def init_standby_power(const, car_input):
                        if car_input == self.component_options.main_input_carrier:
                            return (
                                self.input[t, car_standby_power]
                                == standby_power * b_tec.var_size * rated_power
                            )
                        else:
                            return self.input[t, car_input] == 0

                    dis.const_input = pyo.Constraint(
                        b_tec.set_input_carriers, rule=init_standby_power
                    )

                def init_output_off(const, car_output):
                    return self.output[t, car_output] == 0

                dis.const_output_off = pyo.Constraint(
                    b_tec.set_output_carriers, rule=init_output_off
                )

            else:  # technology on

                dis.const_x_on = pyo.Constraint(expr=b_tec.var_x[t] == 1)

                # input-output relation
                def init_input_output_on(const, car_output):
                    return (
                        self.output[t, car_output]
                        == alpha1[car_output]
                        * self.input[t, self.component_options.main_input_carrier]
                        + alpha2[car_output] * b_tec.var_size * rated_power
                    )

                dis.const_input_output_on = pyo.Constraint(
                    b_tec.set_output_carriers, rule=init_input_output_on
                )

                # min part load constraint
                def init_min_partload(const):
                    return (
                        self.input[t, self.component_options.main_input_carrier]
                        >= min_part_load * b_tec.var_size * rated_power
                    )

                dis.const_min_partload = pyo.Constraint(rule=init_min_partload)

        b_tec.dis_input_output = gdp.Disjunct(
            self.set_t_performance, s_indicators, rule=init_input_output
        )

        # Bind disjuncts
        def bind_disjunctions(dis, t):
            return [b_tec.dis_input_output[t, i] for i in s_indicators]

        b_tec.disjunction_input_output = gdp.Disjunction(
            self.set_t_performance, rule=bind_disjunctions
        )

        return b_tec

    def _performance_function_type_3(self, b_tec):
        """
        Sets the input-output constraint for a tec based on tec_type CONV3 with performance type 3.

        Type 3 is a piecewise linear fit to the performance data, based on the number of segments specified. Note that
        this requires a big-m transformation. Again, a minimum part load is possible.

        :param b_tec: pyomo block with technology model
        :return: pyomo block with technology model
        """
        # Transformation required
        self.big_m_transformation_required = 1

        # Performance Parameters
        rated_power = self.input_parameters.rated_power
        coeff_ti = self.processed_coeff.time_independent
        alpha1 = {}
        alpha2 = {}
        for car in coeff_ti["fit"]:
            bp_x = coeff_ti["fit"][car]["bp_x"]
            alpha1[car] = coeff_ti["fit"][car]["alpha1"]
            alpha2[car] = coeff_ti["fit"][car]["alpha2"]
        min_part_load = coeff_ti["min_part_load"]
        standby_power = coeff_ti["standby_power"]

        if standby_power != -1:
            if self.component_options.standby_power_carrier == -1:
                car_standby_power = self.component_options.main_input_carrier
            else:
                car_standby_power = self.component_options.standby_power_carrier

        if not b_tec.find_component("var_x"):
            b_tec.var_x = pyo.Var(
                self.set_t_performance, domain=pyo.NonNegativeReals, bounds=(0, 1)
            )

        s_indicators = range(0, len(bp_x))

        def init_input_output(dis, t, ind):
            if ind == 0:  # technology off

                dis.const_x_off = pyo.Constraint(expr=b_tec.var_x[t] == 0)

                if standby_power == -1:

                    def init_input_off(const, car_input):
                        return self.input[t, car_input] == 0

                    dis.const_input_off = pyo.Constraint(
                        b_tec.set_input_carriers, rule=init_input_off
                    )

                else:

                    def init_standby_power(const, car_input):
                        if car_input == self.component_options.main_input_carrier:
                            return (
                                self.input[t, car_standby_power]
                                == standby_power * b_tec.var_size * rated_power
                            )

                        else:
                            return self.input[t, car_input] == 0

                    dis.const_input = pyo.Constraint(
                        b_tec.set_input_carriers, rule=init_standby_power
                    )

                def init_output_off(const, car_output):
                    return self.output[t, car_output] == 0

                dis.const_output_off = pyo.Constraint(
                    b_tec.set_output_carriers, rule=init_output_off
                )

            else:  # piecewise definition

                dis.const_x_on = pyo.Constraint(expr=b_tec.var_x[t] == 1)

                def init_input_on1(const):
                    return (
                        self.input[t, self.component_options.main_input_carrier]
                        >= bp_x[ind - 1] * b_tec.var_size * rated_power
                    )

                dis.const_input_on1 = pyo.Constraint(rule=init_input_on1)

                def init_input_on2(const):
                    return (
                        self.input[t, self.component_options.main_input_carrier]
                        <= bp_x[ind] * b_tec.var_size * rated_power
                    )

                dis.const_input_on2 = pyo.Constraint(rule=init_input_on2)

                def init_output_on(const, car_output):
                    return (
                        self.output[t, car_output]
                        == alpha1[car_output][ind - 1]
                        * self.input[t, self.component_options.main_input_carrier]
                        + alpha2[car_output][ind - 1] * b_tec.var_size * rated_power
                    )

                dis.const_input_output_on = pyo.Constraint(
                    b_tec.set_output_carriers, rule=init_output_on
                )

                # min part load constraint
                def init_min_partload(const):
                    return (
                        self.input[t, self.component_options.main_input_carrier]
                        >= min_part_load * b_tec.var_size * rated_power
                    )

                dis.const_min_partload = pyo.Constraint(rule=init_min_partload)

        b_tec.dis_input_output = gdp.Disjunct(
            self.set_t_performance, s_indicators, rule=init_input_output
        )

        # Bind disjuncts
        def bind_disjunctions(dis, t):
            return [b_tec.dis_input_output[t, i] for i in s_indicators]

        b_tec.disjunction_input_output = gdp.Disjunction(
            self.set_t_performance, rule=bind_disjunctions
        )

        return b_tec

    def _performance_function_type_4(self, b_tec):
        """
        Sets the constraints (input-output and startup/shutdown) for a tec based on tec_type CONV3 with performance
        type 4.

        Type 4 is also a piecewise linear fit to the performance data, based on the number of segments specified. Note
        that this requires a big-m transformation. Again, a minimum part load is possible. Additionally, type 4 includes
        constraints for slow (>1h) startup and shutdown trajectories.

        Based on Equations 9-11, 13 and 15 in Morales-España, G., Ramírez-Elizondo, L., & Hobbs, B. F. (2017). Hidden
        power system inflexibilities imposed by traditional unit commitment formulations. Applied Energy, 191, 223–238.
        https://doi.org/10.1016/J.APENERGY.2017.01.089

        :param b_tec: pyomo block with technology model
        :return: pyomo block with technology model
        """

        # Transformation required
        self.big_m_transformation_required = 1

        # Performance Parameters
        rated_power = self.input_parameters.rated_power
        coeff_ti = self.processed_coeff.time_independent
        dynamics = self.processed_coeff.dynamics
        alpha1 = {}
        alpha2 = {}
        for car in coeff_ti["fit"]:
            bp_x = coeff_ti["fit"][car]["bp_x"]
            alpha1[car] = coeff_ti["fit"][car]["alpha1"]
            alpha2[car] = coeff_ti["fit"][car]["alpha2"]
        min_part_load = coeff_ti["min_part_load"]
        SU_time = dynamics["SU_time"]
        SD_time = dynamics["SD_time"]

        if SU_time <= 0 and SD_time <= 0:
            warn(
                "Having performance_function_type = 4 with no slow SU/SDs usually makes no sense."
            )
        elif SU_time < 0:
            SU_time = 0
        elif SD_time < 0:
            SD_time = 0

        # Calculate SU and SD trajectories
        if SU_time > 0:
            SU_trajectory = []
            for i in range(1, SU_time + 1):
                SU_trajectory.append((min_part_load / (SU_time + 1)) * i)

        if SD_time > 0:
            SD_trajectory = []
            for i in range(1, SD_time + 1):
                SD_trajectory.append((min_part_load / (SD_time + 1)) * i)
            SD_trajectory = sorted(SD_trajectory, reverse=True)

        # slow startups/shutdowns with trajectories
        s_indicators = range(0, SU_time + SD_time + len(bp_x))

        def init_SUSD_trajectories(dis, t, ind):
            if ind == 0:  # technology off
                dis.const_x_off = pyo.Constraint(expr=b_tec.var_x[t] == 0)

                def init_y_off(const, i):
                    if t < len(self.set_t_full) - SU_time or i > SU_time - (
                        len(self.set_t_full) - t
                    ):
                        return b_tec.var_y[t - i + SU_time + 1] == 0
                    else:
                        return (
                            b_tec.var_y[(t - i + SU_time + 1) - len(self.set_t_full)]
                            == 0
                        )

                dis.const_y_off = pyo.Constraint(range(1, SU_time + 1), rule=init_y_off)

                def init_z_off(const, j):
                    if j <= t:
                        return b_tec.var_z[t - j + 1] == 0
                    else:
                        return b_tec.var_z[len(self.set_t_full) + (t - j + 1)] == 0

                dis.const_z_off = pyo.Constraint(range(1, SD_time + 1), rule=init_z_off)

                def init_input_off(const, car_input):
                    return self.input[t, car_input] == 0

                dis.const_input_off = pyo.Constraint(
                    b_tec.set_input_carriers, rule=init_input_off
                )

                def init_output_off(const, car_output):
                    return self.output[t, car_output] == 0

                dis.const_output_off = pyo.Constraint(
                    b_tec.set_output_carriers, rule=init_output_off
                )

            elif ind in range(1, SU_time + 1):  # technology in startup
                dis.const_x_off = pyo.Constraint(expr=b_tec.var_x[t] == 0)

                def init_y_on(const):
                    if t < len(self.set_t_full) - SU_time or ind > SU_time - (
                        len(self.set_t_full) - t
                    ):
                        return b_tec.var_y[t - ind + SU_time + 1] == 1
                    else:
                        return (
                            b_tec.var_y[(t - ind + SU_time + 1) - len(self.set_t_full)]
                            == 1
                        )

                dis.const_y_on = pyo.Constraint(rule=init_y_on)

                def init_z_off(const):
                    if t < len(self.set_t_full) - SU_time or ind > SU_time - (
                        len(self.set_t_full) - t
                    ):
                        return b_tec.var_z[t - ind + SU_time + 1] == 0
                    else:
                        return (
                            b_tec.var_z[(t - ind + SU_time + 1) - len(self.set_t_full)]
                            == 0
                        )

                dis.const_z_off = pyo.Constraint(rule=init_z_off)

                def init_input_SU(const):
                    return (
                        self.input[t, self.component_options.main_input_carrier]
                        == b_tec.var_size * SU_trajectory[ind - 1]
                    )

                dis.const_input_SU = pyo.Constraint(rule=init_input_SU)

                def init_output_SU(const, car_output):
                    return (
                        self.output[t, car_output]
                        == alpha1[car_output][0]
                        * self.input[t, self.component_options.main_input_carrier]
                        + alpha2[car_output][0] * b_tec.var_size * rated_power
                    )

                dis.const_output_SU = pyo.Constraint(
                    b_tec.set_output_carriers, rule=init_output_SU
                )

            elif ind in range(
                SU_time + 1, SU_time + SD_time + 1
            ):  # technology in shutdown
                ind_SD = ind - SU_time
                dis.const_x_off = pyo.Constraint(expr=b_tec.var_x[t] == 0)

                def init_z_on(const):
                    if ind_SD <= t:
                        return b_tec.var_z[t - ind_SD + 1] == 1
                    else:
                        return b_tec.var_z[len(self.set_t_full) + (t - ind_SD + 1)] == 1

                dis.const_z_on = pyo.Constraint(rule=init_z_on)

                def init_y_off(const):
                    if ind_SD <= t:
                        return b_tec.var_y[t - ind_SD + 1] == 0
                    else:
                        return b_tec.var_y[len(self.set_t_full) + (t - ind_SD + 1)] == 0

                dis.const_y_off = pyo.Constraint(rule=init_y_off)

                def init_input_SD(const):
                    return (
                        self.input[t, self.component_options.main_input_carrier]
                        == b_tec.var_size * SD_trajectory[ind_SD - 1]
                    )

                dis.const_input_SD = pyo.Constraint(rule=init_input_SD)

                def init_output_SD(const, car_output):
                    return (
                        self.output[t, car_output]
                        == alpha1[car_output][0]
                        * self.input[t, self.component_options.main_input_carrier]
                        + alpha2[car_output][0] * b_tec.var_size * rated_power
                    )

                dis.const_output_SD = pyo.Constraint(
                    b_tec.set_output_carriers, rule=init_output_SD
                )

            elif ind > SU_time + SD_time:
                ind_bpx = ind - (SU_time + SD_time)
                dis.const_x_on = pyo.Constraint(expr=b_tec.var_x[t] == 1)

                def init_input_on1(const):
                    return (
                        self.input[t, self.component_options.main_input_carrier]
                        >= bp_x[ind_bpx - 1] * b_tec.var_size * rated_power
                    )

                dis.const_input_on1 = pyo.Constraint(rule=init_input_on1)

                def init_input_on2(const):
                    return (
                        self.input[t, self.component_options.main_input_carrier]
                        <= bp_x[ind_bpx] * b_tec.var_size * rated_power
                    )

                dis.const_input_on2 = pyo.Constraint(rule=init_input_on2)

                def init_output_on(const, car_output):
                    return (
                        self.output[t, car_output]
                        == alpha1[car_output][ind_bpx - 1]
                        * self.input[t, self.component_options.main_input_carrier]
                        + alpha2[car_output][ind_bpx - 1] * b_tec.var_size * rated_power
                    )

                dis.const_input_output_on = pyo.Constraint(
                    b_tec.set_output_carriers, rule=init_output_on
                )

                # min part load relation
                def init_min_partload(const):
                    return (
                        self.input[t, self.component_options.main_input_carrier]
                        >= min_part_load * b_tec.var_size * rated_power
                    )

                dis.const_min_partload = pyo.Constraint(rule=init_min_partload)

        b_tec.dis_SUSD_trajectory = gdp.Disjunct(
            self.set_t_full, s_indicators, rule=init_SUSD_trajectories
        )

        def bind_disjunctions_SUSD(dis, t):
            return [b_tec.dis_SUSD_trajectory[t, k] for k in s_indicators]

        b_tec.disjunction_SUSD_traject = gdp.Disjunction(
            self.set_t_full, rule=bind_disjunctions_SUSD
        )

        return b_tec

    def _define_ramping_rates(self, b_tec, data):
        """
        Constraints the inputs for a ramping rate

        :param b_tec: pyomo block with technology model
        :return: pyomo block with technology model
        """
        dynamics = self.processed_coeff.dynamics

        ramping_time = dynamics["ramping_time"]

        # Calculate ramping rates
        if "ref_size" in dynamics and not dynamics["ref_size"] == -1:
            ramping_rate = dynamics["ref_size"] / ramping_time
        else:
            ramping_rate = b_tec.var_size / ramping_time

        # Constraints ramping rates
        if (
            not self.component_options.performance_function_type == 1
            and "ramping_const_int" in dynamics
            and dynamics["ramping_const_int"] == 1
        ):

            s_indicators = range(0, 3)

            def init_ramping_operation_on(dis, t, ind):
                if t > 1:
                    if ind == 0:  # ramping constrained
                        dis.const_ramping_on = pyo.Constraint(
                            expr=b_tec.var_x[t] - b_tec.var_x[t - 1] == 0
                        )

                        def init_ramping_down_rate_operation(const):
                            return (
                                -ramping_rate
                                <= self.input[
                                    t, self.component_options.main_input_carrier
                                ]
                                - self.input[
                                    t - 1, self.component_options.main_input_carrier
                                ]
                            )

                        dis.const_ramping_down_rate = pyo.Constraint(
                            rule=init_ramping_down_rate_operation
                        )

                        def init_ramping_up_rate_operation(const):
                            return (
                                self.input[t, self.component_options.main_input_carrier]
                                - self.input[
                                    t - 1, self.component_options.main_input_carrier
                                ]
                                <= ramping_rate
                            )

                        dis.const_ramping_up_rate = pyo.Constraint(
                            rule=init_ramping_up_rate_operation
                        )

                    elif ind == 1:  # startup, no ramping constraint
                        dis.const_ramping_on = pyo.Constraint(
                            expr=b_tec.var_x[t] - b_tec.var_x[t - 1] == 1
                        )

                    else:  # shutdown, no ramping constraint
                        dis.const_ramping_on = pyo.Constraint(
                            expr=b_tec.var_x[t] - b_tec.var_x[t - 1] == -1
                        )

            b_tec.dis_ramping_operation_on = gdp.Disjunct(
                self.set_t_performance, s_indicators, rule=init_ramping_operation_on
            )

            # Bind disjuncts
            def bind_disjunctions(dis, t):
                return [b_tec.dis_ramping_operation_on[t, i] for i in s_indicators]

            b_tec.disjunction_ramping_operation_on = gdp.Disjunction(
                self.set_t_performance, rule=bind_disjunctions
            )

        else:
            if data["config"]["optimization"]["typicaldays"]["N"]["value"] == 0:
                input_aux_rr = self.input
                set_t_rr = self.set_t_performance
            else:
                if (
                    data["config"]["optimization"]["typicaldays"]["method"]["value"]
                    == 1
                ):
                    sequence = data["k_means_specs"]["sequence"]
                elif (
                    data["config"]["optimization"]["typicaldays"]["method"]["value"]
                    == 2
                ):
                    sequence = self.sequence

                # init bounds at full res
                bounds_rr_full = {
                    "input": self.fitting_class.calculate_input_bounds(
                        self.component_options.size_based_on, len(self.set_t_full)
                    )
                }

                # create input variable for full res
                def init_input_bounds(bounds, t, car):
                    return tuple(
                        bounds_rr_full["input"][car][t - 1, :]
                        * self.processed_coeff.time_independent["size_max"]
                        * self.processed_coeff.time_independent["rated_power"]
                    )

                b_tec.var_input_rr_full = pyo.Var(
                    self.set_t_full,
                    b_tec.set_input_carriers,
                    within=pyo.NonNegativeReals,
                    bounds=init_input_bounds,
                )

                b_tec.const_link_full_resolution_rr = link_full_resolution_to_clustered(
                    self.input,
                    b_tec.var_input_rr_full,
                    self.set_t_full,
                    sequence,
                    b_tec.set_input_carriers,
                )

                input_aux_rr = b_tec.var_input_rr_full
                set_t_rr = self.set_t_full

            # Ramping constraint without integers
            def init_ramping_down_rate(const, t):
                if t > 1:
                    return (
                        -ramping_rate
                        <= input_aux_rr[t, self.component_options.main_input_carrier]
                        - input_aux_rr[t - 1, self.component_options.main_input_carrier]
                    )
                else:
                    return pyo.Constraint.Skip

            b_tec.const_ramping_down_rate = pyo.Constraint(
                set_t_rr, rule=init_ramping_down_rate
            )

            def init_ramping_up_rate(const, t):
                if t > 1:
                    return (
                        input_aux_rr[t, self.component_options.main_input_carrier]
                        - input_aux_rr[t - 1, self.component_options.main_input_carrier]
                        <= ramping_rate
                    )
                else:
                    return pyo.Constraint.Skip

            b_tec.const_ramping_up_rate = pyo.Constraint(
                set_t_rr, rule=init_ramping_up_rate
            )

        return b_tec<|MERGE_RESOLUTION|>--- conflicted
+++ resolved
@@ -244,16 +244,11 @@
                             return pyo.Constraint.Skip
                         else:
                             return (
-<<<<<<< HEAD
-                                    self.input[t, car_input]
-                                    == phi[car_input] * self.input[t, self.component_options.main_input_carrier]
-=======
                                 self.input[t, car_input]
                                 == phi[car_input]
                                 * self.input[
                                     t, self.component_options.main_input_carrier
                                 ]
->>>>>>> d355f11b
                             )
 
                     dis.const_input_on = pyo.Constraint(
