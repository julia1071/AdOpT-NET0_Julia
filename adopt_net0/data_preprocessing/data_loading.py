import warnings
import pandas as pd
import numpy as np
import shutil
import os
import json
import requests
from timezonefinder import TimezoneFinder
from pathlib import Path


def load_climate_data_from_api(folder_path: str | Path, dataset: str = "JRC"):
    """
    Reads in climate data for a full year from a folder containing node data and writes it to the respective file.

    Reads in climate data for a full year from a folder containing node data,
    where each node data is stored in a subfolder and node locations are provided in a CSV file named NodeLocations.csv.
    The data is written to the file

    :param str folder_path: Path to the folder containing node data and NodeLocations.csv
    :param str dataset: Dataset to import from, can be JRC (only onshore) or ERA5 (global)
    """
    # Convert to Path
    if isinstance(folder_path, str):
        folder_path = Path(folder_path)

    # Read NodeLocations.csv with node column as index
    node_locations_path = os.path.join(folder_path, "NodeLocations.csv")
    node_locations_df = pd.read_csv(
        node_locations_path, sep=";", names=["node", "lon", "lat", "alt"], header=0
    )

    # Read nodes and investment_periods from the JSON file
    json_file_path = os.path.join(folder_path, "Topology.json")
    with open(json_file_path, "r") as json_file:
        topology = json.load(json_file)

    year = (
        int(topology["start_date"].split("-")[0])
        if topology["start_date"]
        else "typical_year"
    )

    for period in topology["investment_periods"]:
        for node_name in topology["nodes"]:
            # Read lon, lat, and alt for this node name from node_locations_df
            node_data = node_locations_df[node_locations_df["node"] == node_name]
            lon = (
                node_data["lon"].values[0]
                if not pd.isnull(node_data["lon"].values[0])
                else 5.5
            )
            lat = (
                node_data["lat"].values[0]
                if not pd.isnull(node_data["lat"].values[0])
                else 52.5
            )
            alt = (
                node_data["alt"].values[0]
                if not pd.isnull(node_data["alt"].values[0])
                else 10
            )

            if dataset == "JRC":
                # Fetch climate data for the node
                data = import_jrc_climate_data(lon, lat, year, alt)
            else:
                raise Exception("Other APIs are not available")

            # Write data to CSV file
            output_folder = os.path.join(folder_path, period, "node_data", node_name)
            output_file = os.path.join(output_folder, "ClimateData.csv")
            existing_data = pd.read_csv(output_file, sep=";")

            # Fill in existing data with data from the fetched DataFrame based on column names
            for column, value in data["dataframe"].items():
                existing_data[column] = value.values[: len(existing_data)]

            # Save the updated data back to ClimateData.csv
            existing_data.to_csv(output_file, index=False, sep=";")


def fill_carrier_data(
    folder_path: str | Path,
    value_or_data: float | pd.DataFrame,
    columns: list = [],
    carriers: list = [],
    nodes: list = [],
    investment_periods: list = None,
):
    """
    Updates carrier data for a time series based on a provided value or DataFrame and writes it to file.

    Allows you to update Demand, Import limit, Export limit, Import price,
    Export price, Import emission factor, Export emission factor and/or Generic production.

    :param str folder_path: Path to the folder containing the case study data
    :param float | pd.DataFrame value_or_data: A float value to be applied or a DataFrame containing the new values for the carrier data
    :param list columns: Name of the columns that need to be changed
    :param list investment_periods: Name of investment periods to be changed
    :param list nodes: Name of the nodes that need to be changed
    :param list carriers: Name of the carriers that need to be changed
    """
    # Convert to Path
    if isinstance(folder_path, str):
        folder_path = Path(folder_path)

    # Read the topology json file
    json_file_path = folder_path / "Topology.json"
    with open(json_file_path, "r") as json_file:
        topology = json.load(json_file)

    # Define options
    column_options = [
        "Demand",
        "Import limit",
        "Export limit",
        "Import price",
        "Export price",
        "Import emission factor",
        "Export emission factor",
        "Generic production",
    ]

    for period in (investment_periods if investment_periods else topology["investment_periods"]):
        for node_name in nodes if nodes else topology["nodes"]:
            for car in carriers if carriers else topology["carriers"]:

                # Write data to CSV file
                output_folder = folder_path / period / "node_data" / node_name / "carrier_data"
                filename = car + ".csv"
                output_file = output_folder / filename
                existing_data = pd.read_csv(output_file, sep=";")

                # Fill in existing data with either a constant value or data from the provided DataFrame
                for column in columns if columns else column_options:
                    if isinstance(value_or_data, pd.DataFrame):
                        if column in value_or_data.columns:
                            existing_data[column] = value_or_data[column].values
                        else:
<<<<<<< HEAD
                            raise ValueError(f"Column {column} not found in the provided DataFrame")
                    else:
                        existing_data[column] = value_or_data * np.ones(len(existing_data))

                # Save the updated data back to the CSV file
                output_file.parent.mkdir(parents=True, exist_ok=True)  # Ensure directory exists
=======
                            raise ValueError(
                                f"Column {column} not found in the provided DataFrame"
                            )
                    else:
                        existing_data[column] = value_or_data * np.ones(
                            len(existing_data)
                        )

                # Save the updated data back to the CSV file
                output_file.parent.mkdir(
                    parents=True, exist_ok=True
                )  # Ensure directory exists
>>>>>>> 0b06bd21
                existing_data.to_csv(output_file, index=False, sep=";")


def copy_technology_data(folder_path: str | Path, tec_data_path: str | Path = None):
    """
    Copies technology JSON files to the node folder for each node and investment period.

    This function reads the topology JSON file to determine the existing and new technologies at each node for
    each investment period. It then searches for the corresponding JSON files in the specified `tec_data_path`
    folder (and its subfolders) using the technology names and copies them to the output folder.

    :param str | Path folder_path: Path to the folder containing the case study data.
    :param str | Path tec_data_path: Path to the folder containing the technology data.
    """
    # Convert to Path
    if isinstance(folder_path, str):
        folder_path = Path(folder_path)

    if tec_data_path is None:
        tec_data_path = Path(
            os.path.join(os.path.dirname(__file__) + "/../data/technology_data")
        )
    else:
        if isinstance(tec_data_path, str):
            tec_data_path = Path(tec_data_path)

    # Reads the topology JSON file
    json_file_path = folder_path / "Topology.json"
    with open(json_file_path, "r") as json_file:
        topology = json.load(json_file)

    for period in topology["investment_periods"]:
        for node_name in topology["nodes"]:
            # Read the JSON technology file
            json_tec_file_path = (
                folder_path / period / "node_data" / node_name / "Technologies.json"
            )
            with open(json_tec_file_path, "r") as json_tec_file:
                json_tec = json.load(json_tec_file)
            tecs_at_node = list(json_tec["existing"].keys()) + json_tec["new"]

            output_folder = (
                folder_path / period / "node_data" / node_name / "technology_data"
            )
            # Copy JSON files corresponding to technology names to output folder
            for tec_name in tecs_at_node:
                tec_json_file_path = find_json_path(tec_data_path, tec_name)
                if tec_json_file_path:
                    shutil.copy(tec_json_file_path, output_folder)
                else:
                    warnings.warn(f"Technology {tec_name} not found")


def copy_network_data(folder_path: str | Path, ntw_data_path: str | Path = None):
    """
    Copies network JSON files to the network_data folder for each investment period.

    This function reads the topology JSON file to determine the existing and new networks for
    each investment period. It then searches for the corresponding JSON files in the specified `ntw_data_path`
    folder (and its subfolders) using the network names and copies them to folder_path.

    :param str | Path folder_path: Path to the folder containing the case study data.
    :param str | Path ntw_data_path: Path to the folder containing the network data (if left
    empty, standard folder is used).
    :return: None
    """
    # Convert to Path
    if isinstance(folder_path, str):
        folder_path = Path(folder_path)

    if ntw_data_path is None:
        ntw_data_path = Path(
            os.path.join(os.path.dirname(__file__) + "/../data/network_data")
        )
    else:
        if isinstance(ntw_data_path, str):
            ntw_data_path = Path(ntw_data_path)

    # Reads the topology JSON file
    json_file_path = folder_path / "Topology.json"
    with open(json_file_path, "r") as json_file:
        topology = json.load(json_file)

    for period in topology["investment_periods"]:
        # Read the JSON network file
        json_ntw_file_path = folder_path / period / "Networks.json"
        with open(json_ntw_file_path, "r") as json_ntw_file:
            json_ntw = json.load(json_ntw_file)
        ntws_at_node = json_ntw["existing"] + json_ntw["new"]

        output_folder = folder_path / period / "network_data"
        # Copy JSON files corresponding to technology names to output folder
        for ntw_name in ntws_at_node:
            ntw_json_file_path = find_json_path(ntw_data_path, ntw_name)
            if ntw_json_file_path:
                shutil.copy(ntw_json_file_path, output_folder)


def find_json_path(data_path: str | Path, name: str) -> Path | None:
    """
    Search for a JSON file with the given technology name in the specified path and its subfolders.

    :param str data_path: Path to the folder containing technology JSON files.
    :param str name: Name of the technology.
    :return: Path to the JSON file if found, otherwise None.
    """
    for root, dirs, files in os.walk(data_path.resolve()):
        for file in files:
            if file.lower() == f"{name.lower()}.json":
                return Path(root) / Path(file)


def import_jrc_climate_data(
    lon: float, lat: float, year: int | str, alt: float
) -> dict:
    """
    Reads in climate data for a full year from `JRC PVGIS <https://re.jrc.ec.europa.eu/pvg_tools/en/>`_.

    The returned dataframe is consistent with the modelhub format requirements.

    :param float lon: longitude of node - the api will read data for this location
    :param float lat: latitude of node - the api will read data for this location
    :param int year: optional, needs to be in range of data available. If nothing is specified, a typical year \
    will be loaded
    :param float alt: altitude of location specified
    :return: dict containing information on the location (altitude, longitude, latitude and a dataframe \
    containing climate data (ghi = global horizontal irradiance, dni = direct normal irradiance, \
    dhi = diffuse horizontal irradiance, rh = relative humidity, temp_air = air temperature, ws = wind speed at \
    specified hight. Wind speed is returned as a dict for different heights.
    :rtype: dict
    """
    # get time zone
    tf = TimezoneFinder()

    # Specify year import, lon, lat
    if year == "typical_year":
        parameters = {"lon": lon, "lat": lat, "outputformat": "json"}
        time_index = pd.date_range(start="2001-01-01 00:00", freq="1h", periods=8760)
    else:
        parameters = {"lon": lon, "lat": lat, "year": year, "outputformat": "json"}
        time_index = pd.date_range(
            start=str(year) + "-01-01 00:00", end=str(year) + "-12-31 23:00", freq="1h"
        )

    # Get data from JRC dataset
    answer = dict()
    print("Importing Climate Data...")
    response = requests.get("https://re.jrc.ec.europa.eu/api/tmy?", params=parameters)
    if response.status_code == 200:
        print("Importing Climate Data successful")
    else:
        print(response)
    data = response.json()
    climate_data = data["outputs"]["tmy_hourly"]

    # Compile return dict
    answer["longitude"] = lon
    answer["latitude"] = lat
    answer["altitude"] = alt

    ghi = []
    dni = []
    dhi = []
    rh = []
    temp_air = []
    wind_speed = dict()
    wind_speed["10"] = []

    for t_interval in climate_data:
        ghi.append(t_interval["G(h)"])
        dni.append(t_interval["Gb(n)"])
        dhi.append(t_interval["Gd(h)"])
        rh.append(t_interval["RH"])
        temp_air.append(t_interval["T2m"])
        wind_speed["10"].append(t_interval["WS10m"])

    answer["dataframe"] = pd.DataFrame(
        np.array([ghi, dni, dhi, temp_air, rh]).T,
        columns=["ghi", "dni", "dhi", "temp_air", "rh"],
        index=time_index,
    )
    for ws in wind_speed:
        answer["dataframe"]["ws" + str(ws)] = wind_speed[ws]

    return answer<|MERGE_RESOLUTION|>--- conflicted
+++ resolved
@@ -122,12 +122,16 @@
         "Generic production",
     ]
 
-    for period in (investment_periods if investment_periods else topology["investment_periods"]):
+    for period in (
+        investment_periods if investment_periods else topology["investment_periods"]
+    ):
         for node_name in nodes if nodes else topology["nodes"]:
             for car in carriers if carriers else topology["carriers"]:
 
                 # Write data to CSV file
-                output_folder = folder_path / period / "node_data" / node_name / "carrier_data"
+                output_folder = (
+                    folder_path / period / "node_data" / node_name / "carrier_data"
+                )
                 filename = car + ".csv"
                 output_file = output_folder / filename
                 existing_data = pd.read_csv(output_file, sep=";")
@@ -138,14 +142,6 @@
                         if column in value_or_data.columns:
                             existing_data[column] = value_or_data[column].values
                         else:
-<<<<<<< HEAD
-                            raise ValueError(f"Column {column} not found in the provided DataFrame")
-                    else:
-                        existing_data[column] = value_or_data * np.ones(len(existing_data))
-
-                # Save the updated data back to the CSV file
-                output_file.parent.mkdir(parents=True, exist_ok=True)  # Ensure directory exists
-=======
                             raise ValueError(
                                 f"Column {column} not found in the provided DataFrame"
                             )
@@ -158,7 +154,6 @@
                 output_file.parent.mkdir(
                     parents=True, exist_ok=True
                 )  # Ensure directory exists
->>>>>>> 0b06bd21
                 existing_data.to_csv(output_file, index=False, sep=";")
 
 
