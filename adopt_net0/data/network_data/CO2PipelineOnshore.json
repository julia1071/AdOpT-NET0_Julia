--- conflicted
+++ resolved
@@ -4,7 +4,7 @@
   "size_min": 0,
   "size_max": 50,
   "Economics": {
-    "comment": "CAPEX coefficients are in EUR, EUR/MW or EUR/MW/km, OPEX_variable in EUR/MWh total output, OPEX_fixed in % of CAPEX_annual",
+    "comment": "CAPEX coefficients are in EUR, EUR/t/h or EUR/t/h/km, OPEX_variable in EUR/t total output, OPEX_fixed in % of CAPEX_annual",
     "gamma1": 1000,
     "gamma2": 0.91603,
     "gamma3": 0,
@@ -15,15 +15,9 @@
     "lifetime": 50,
     "decommission_cost": 0
   },
-<<<<<<< HEAD
-  "NetworkPerf": {
-    "carrier": "CO2",
-    "bidirectional": 0,
-=======
   "Performance": {
     "carrier": "CO2captured",
     "allow_only_one_direction": 0,
->>>>>>> 54d2e49e
     "loss": 1.25E-7,
     "min_transport": 0,
     "loss2emissions": 1,
@@ -39,5 +33,14 @@
         "LHV": 0.001
       }
     }
+  },
+  "Units": {
+    "size": "t/h",
+    "input_carrier": {
+      "electricity": "MW"
+    },
+    "transport_carrier": {
+      "CO2captured": "t/h"
+    }
   }
 }