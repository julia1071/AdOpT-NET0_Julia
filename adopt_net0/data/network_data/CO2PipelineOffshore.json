--- conflicted
+++ resolved
@@ -15,15 +15,9 @@
     "lifetime": 50,
     "decommission_cost": 0
   },
-<<<<<<< HEAD
-  "NetworkPerf": {
-    "carrier": "CO2",
-    "bidirectional": 0,
-=======
   "Performance": {
     "carrier": "CO2captured",
     "allow_only_one_direction": 0,
->>>>>>> 54d2e49e
     "loss": 1.25E-7,
     "min_transport": 0,
     "loss2emissions": 1,
