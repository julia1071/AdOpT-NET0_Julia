import h5py
import numpy as np
import pandas as pd
from pathlib import Path


def print_h5_tree(file_path: Path | str):
    """
    Function to print the structure of a h5 file

    The structure of a h5 file is a tree structure: the h5 file is the root group,
    from which all groups stem, and datasets are the leaves contained within a
    group.

    :param Path, str file_path: Path to H5 File
    """
    with h5py.File(file_path, "r") as hdf_file:

        def print_attrs(name, obj):
            print(name)
            for key, val in obj.attrs.items():
                print(f"    {key}: {val}")

        hdf_file.visititems(print_attrs)


<<<<<<< HEAD
def extract_datasets_from_h5group(group, tec_ope = False, prefix: tuple = (),) -> dict:
=======
def extract_datasets_from_h5group(group, prefix: tuple = ()) -> dict:
>>>>>>> d355f11b
    """
    Extracts datasets from a group within a h5 file

    Gets all datasets from a group of a h5 file and writes it to a multi-index
    dataframe using a recursive function

    :param group: froup of h5 file
    :param tuple prefix: required to search through the structure of the h5 tree if there are multiple subgroups in the
     group you specified, empty by default meaning it starts searching from the group specified.
    :return: dataframe containing all datasets in group
    :rtype: pd.DataFrame
    """
    data = {}
    for key, value in group.items():
        if isinstance(value, h5py.Group):
            data.update(extract_datasets_from_h5group(value, tec_ope, prefix + (key,)))
        elif isinstance(value, h5py.Dataset):
            if value.shape == ():
                data[prefix + (key,)] = [value[()]]
            else:
                data[prefix + (key,)] = value[:]

    return data


def extract_dataset_from_h5(dataset) -> list:
    """
    Extracts values from a dataset within a h5 file

    Gets all values of a dataset in a h5 file and writes it to a list.

    :param dataset: dataset within a h5 file
    :return: list of all values in a dataset
    :rtype: list
    """
    data = [item.decode("utf-8") for item in dataset]

    return data


def add_values_to_summary(summary_path: Path, component_set: list = None):
    """
    Collect values of input cost parameters and relevant variables from HDF5 files and add them to the summary Excel file.

    Args:
        summary_path (Path or str): Path to the summary Excel file.
        component_set (list, optional): List of components to extract parameters and variables from.
            Defaults to ["Technologies", "Networks", "Import", "Export"].
    """

    if component_set is None:
        component_set = ["Technologies", "Networks", "Import", "Export"]

    summary_results = pd.read_excel(summary_path)

    # paths to results
    paths = {}
    for timestamp in summary_results["time_stamp"].unique():
        paths[timestamp] = list(
            summary_results.loc[
                summary_results["time_stamp"] == timestamp, "time_stamp"
            ].values
        )

    # dicts to store data
    output_dict = {}

    # Extract data from h5 files

    for case in paths:
        path = Path(case)
        hdf_file_path = path / "optimization_results.h5"
        output_dict[case] = {}
        if hdf_file_path.exists():
            with h5py.File(hdf_file_path, "r") as hdf_file:

                if "Technologies" in component_set:
                    df = extract_datasets_from_h5group(hdf_file["design/nodes"])
                    for period in df.columns.levels[0]:
                        for node in df.columns.levels[1]:
                            for tec in df.columns.levels[2]:
                                parameters = [
                                    "size",
                                    "capex_tot",
                                    "para_unitCAPEX",
                                    "para_fixCAPEX",
                                ]
                                for para in parameters:
                                    if (period, node, tec, para) in df.columns:
                                        tec_output = df[period, node, tec, para].iloc[0]
                                        output_name = f"{period}/{node}/{tec}/{para}"
                                        if output_name not in output_dict[case]:
                                            output_dict[case][output_name] = tec_output

                if "Networks" in component_set:
                    df = extract_datasets_from_h5group(hdf_file["design/networks"])
                    if not df.empty:
                        for period in df.columns.levels[0]:
                            for netw in df.columns.levels[1]:
                                for arc in df.columns.levels[2]:
                                    parameters = [
                                        "para_capex_gamma1",
                                        "para_capex_gamma2",
                                        "para_capex_gamma3",
                                        "para_capex_gamma4",
                                        "size",
                                        "capex",
                                    ]
                                    for para in parameters:
                                        output_name = f"{period}/{netw}/{arc}/{para}"
                                        arc_output = df[period, netw, arc, para].iloc[0]
                                        if output_name not in output_dict[case]:
                                            output_dict[case][output_name] = arc_output

                if "Import" in component_set:
                    df = extract_datasets_from_h5group(
                        hdf_file["operation/energy_balance"]
                    )
                    for period in df.columns.levels[0]:
                        for node in df[period].columns.levels[0]:
                            cars_at_node = (
                                df[period, node].columns.droplevel([1]).unique()
                            )
                            for car in cars_at_node:
                                parameters = ["import", "import_price"]
                                for para in parameters:
                                    car_output = df[period, node, car, para]
                                    if para == "import":
                                        car_output = sum(car_output)
                                        output_name = (
                                            f"{period}/{node}/{car}/{para}_tot"
                                        )
                                        if output_name not in output_dict[case]:
                                            output_dict[case][output_name] = car_output
                                    elif para == "import_price":
                                        car_output_mean = np.mean(car_output)
                                        car_output_std = np.std(car_output)
                                        output_name_mean = (
                                            f"{period}/{node}/{car}/{para}_mean"
                                        )
                                        output_name_std = (
                                            f"{period}/{node}/{car}/{para}_std"
                                        )
                                        if output_name_mean not in output_dict[case]:
                                            output_dict[case][
                                                output_name_mean
                                            ] = car_output_mean
                                        if output_name_std not in output_dict[case]:
                                            output_dict[case][
                                                output_name_std
                                            ] = car_output_std

                if "Export" in component_set:
                    df = extract_datasets_from_h5group(
                        hdf_file["operation/energy_balance"]
                    )
                    for period in df.columns.levels[0]:
                        for node in df[period].columns.levels[0]:
                            cars_at_node = (
                                df[period, node].columns.droplevel([1]).unique()
                            )
                            for car in cars_at_node:
                                parameters = ["export", "export_price"]
                                for para in parameters:
                                    car_output = df[period, node, car, para]
                                    if para == "export":
                                        car_output = sum(car_output)
                                        output_name = (
                                            f"{period}/{node}/{car}/{para}_tot"
                                        )
                                        if output_name not in output_dict[case]:
                                            output_dict[case][output_name] = car_output
                                    elif para == "export_price":
                                        car_output_mean = np.mean(car_output)
                                        car_output_std = np.std(car_output)
                                        output_name_mean = (
                                            f"{period}/{node}/{car}/{para}_mean"
                                        )
                                        output_name_std = (
                                            f"{period}/{node}/{car}/{para}_std"
                                        )
                                        if output_name_mean not in output_dict[case]:
                                            output_dict[case][
                                                output_name_mean
                                            ] = car_output_mean
                                        if output_name_std not in output_dict[case]:
                                            output_dict[case][
                                                output_name_std
                                            ] = car_output_std

    # Add new columns to summary_results
    output_df = pd.DataFrame(output_dict).T
    summary_results = summary_results.set_index("time_stamp")

    # Check for existing columns and overwrite them
    for col in output_df.columns:
        summary_results[col] = output_df[col]

    # Reset the index to ensure time_stamp is a column
    summary_results = summary_results.reset_index().rename(
        columns={"index": "folder_name"}
    )

    # Save the updated summary_results to the Excel file
    summary_results.to_excel(summary_path, index=False)<|MERGE_RESOLUTION|>--- conflicted
+++ resolved
@@ -24,11 +24,7 @@
         hdf_file.visititems(print_attrs)
 
 
-<<<<<<< HEAD
-def extract_datasets_from_h5group(group, tec_ope = False, prefix: tuple = (),) -> dict:
-=======
 def extract_datasets_from_h5group(group, prefix: tuple = ()) -> dict:
->>>>>>> d355f11b
     """
     Extracts datasets from a group within a h5 file
 
@@ -44,7 +40,7 @@
     data = {}
     for key, value in group.items():
         if isinstance(value, h5py.Group):
-            data.update(extract_datasets_from_h5group(value, tec_ope, prefix + (key,)))
+            data.update(extract_datasets_from_h5group(value, prefix + (key,)))
         elif isinstance(value, h5py.Dataset):
             if value.shape == ():
                 data[prefix + (key,)] = [value[()]]
